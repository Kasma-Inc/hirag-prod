--- conflicted
+++ resolved
@@ -4,15 +4,11 @@
 import numpy as np
 import pytest
 import pytest_asyncio
-<<<<<<< HEAD
 from configs.functions import initialize_config_manager
 from resources.functions import get_resource_manager, initialize_resource_manager
-
-=======
 from pydantic import BaseModel
 
 from hirag_prod.configs.functions import get_llm_config, initialize_config_manager
->>>>>>> cc6d1b0a
 from hirag_prod.resources.functions import (
     get_chat_service,
     get_embedding_service,

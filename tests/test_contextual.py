--- conflicted
+++ resolved
@@ -6,7 +6,6 @@
 sys.path.append("src")
 from hirag_prod.contextual.client import ContextualClient
 
-<<<<<<< HEAD
 def save_file(output_dir, res):
     # Get the file name from response and construct output paths
     file_name = res.get('file_name', 'unknown_file')
@@ -75,54 +74,6 @@
     print("✅ Completed successfully!")
 
     save_file(output_dir, res)
-=======
-
-async def parse_doc(file_path: str, output_path: str):
-    """Test the contextual client by parsing a document."""
-    client = ContextualClient()
-
-    print(f"Parsing document: {file_path}")
-
-    res = await client.parse_document_sync(file_path)
-    # res = await client.wait_for_parse_completion("ad38d2ce-9a0e-49d8-9d21-454f6de51519")
-
-    print("✅ Parse completed successfully!")
-
-    # Save the res as a pretty JSON
-    with open(output_path, "w", encoding="utf-8") as f:
-        if hasattr(res, "model_dump"):
-            json.dump(res.model_dump(), f, ensure_ascii=False, indent=4)
-        else:
-            json.dump(res, f, ensure_ascii=False, indent=4)
-
-    # Extract markdown content if available
-    md_content = ""
-    hierarchy_content = ""
-
-    if hasattr(res, "markdown_document"):
-        md_content = res.markdown_document
-        if hasattr(res, "document_metadata") and hasattr(
-            res.document_metadata, "hierarchy"
-        ):
-            hierarchy_content = getattr(
-                res.document_metadata.hierarchy, "table_of_contents", ""
-            )
-
-    if md_content:
-        with open(output_path.replace(".json", ".md"), "w", encoding="utf-8") as f:
-            f.write(md_content)
-        print(f"Saved markdown to: {output_path.replace('.json', '.md')}")
-
-    if hierarchy_content:
-        with open(
-            output_path.replace(".json", "_hierarchy.md"), "w", encoding="utf-8"
-        ) as f_hierarchy:
-            f_hierarchy.write(hierarchy_content)
-        print(
-            f"Saved table of contents to: {output_path.replace('.json', '_hierarchy.md')}"
-        )
-
->>>>>>> 8170b398
 
 if __name__ == "__main__":
     if not os.getenv("CONTEXTUAL_API_KEY"):
@@ -130,13 +81,5 @@
         print("Please set your API key: export CONTEXTUAL_API_KEY='your_api_key'")
         sys.exit(1)
 
-<<<<<<< HEAD
     # asyncio.run(parse_doc("tests/test_files/COMP4471_Fall_24-25.pdf", "tests/output/"))
-    asyncio.run(get_doc("49968c8b-cdb6-48d6-b15f-8b5549ec1452", "tests/output/"))
-=======
-    asyncio.run(
-        parse_doc(
-            "tests/test_files/PGhandbook2025.pdf", "tests/output/PGhandbook2025.json"
-        )
-    )
->>>>>>> 8170b398
+    asyncio.run(get_doc("49968c8b-cdb6-48d6-b15f-8b5549ec1452", "tests/output/"))
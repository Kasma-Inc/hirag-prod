--- conflicted
+++ resolved
@@ -12,13 +12,8 @@
     set_meter_provider,
 )
 from opentelemetry.metrics._internal import NoOpMeter
-<<<<<<< HEAD
-from opentelemetry.sdk.metrics import MeterProvider
+
 from utils.logging_utils import log_error_info
-=======
-
-from hirag_prod._utils import log_error_info
->>>>>>> cc6d1b0a
 
 logger = logging.getLogger("HiRAG")
 

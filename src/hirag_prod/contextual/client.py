--- conflicted
+++ resolved
@@ -57,12 +57,8 @@
     ) -> Dict[str, Any]:
         """
         Get the results of a completed parse job.
-<<<<<<< HEAD
         First checks database cache, then fetches from API if not found and saves to DB.
-        
-=======
-
->>>>>>> 8170b398
+
         Args:
             job_id: The job ID returned from parse_document
             output_types: List of output types to retrieve (e.g., ["markdown-document", "blocks-per-page"])
@@ -184,17 +180,11 @@
             raise Exception("Could not extract job_id from parse response")
 
         # Wait for completion and return results
-<<<<<<< HEAD
         parse_result = await self.wait_for_parse_completion(job_id, poll_interval, max_wait_time)
         
         # Add job_id to parse result
         parse_result['job_id'] = job_id
         return parse_result
-=======
-        return await self.wait_for_parse_completion(
-            job_id, poll_interval, max_wait_time
-        )
->>>>>>> 8170b398
 
     # This is a helper function and also for non-waiting parsing
     async def parse_document(

--- conflicted
+++ resolved
@@ -37,7 +37,7 @@
     NetworkXGDB,
     RetrievalStrategyProvider,
 )
-<<<<<<< HEAD
+
 from hirag_prod.prompt import PROMPTS
 from hirag_prod.parser import (
     DictParser,
@@ -45,8 +45,6 @@
 )
 # from hirag_prod.similarity import CosineSimilarity
 from sklearn.metrics.pairwise import cosine_similarity as sklearn_cosine_similarity
-=======
->>>>>>> 3f70b2b9
 
 load_dotenv("/chatbot/.env", override=True)
 
@@ -1066,17 +1064,8 @@
         logger.info("🚀 Starting summary generation")
         start_time = time.perf_counter()
 
-<<<<<<< HEAD
         try:
             prompt = PROMPTS["summary_all"]
-=======
-        parser = DictParser()
-
-        # Should use parser to better format the data
-        data = "Chunks:\n" + parser.parse_list_of_dicts(chunks, "table") + "\n\n"
-        data += "Entities:\n" + parser.parse_list_of_dicts(entities, "table") + "\n\n"
-        data += "Relationships:\n" + str(relationships) + "\n\n"
->>>>>>> 3f70b2b9
 
             placeholder = PROMPTS["REFERENCE_PLACEHOLDER"]
 

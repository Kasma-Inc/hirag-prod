import asyncio
import logging
import time
from dataclasses import dataclass, field
from datetime import datetime
from typing import Any, Dict, List, Optional, Union

import numpy as np
from docling_core.types.doc import DoclingDocument
from dotenv import load_dotenv

from hirag_prod._llm import (
    ChatCompletion,
    EmbeddingService,
    LocalChatService,
    LocalEmbeddingService,
    create_chat_service,
    create_embedding_service,
)
from hirag_prod._utils import _limited_gather_with_factory, compute_mdhash_id
from hirag_prod.chunk import BaseChunk, FixTokenChunk
from hirag_prod.configs.functions import (
    get_config_manager,
    get_hi_rag_config,
    get_llm_config,
    initialize_config_manager,
)
from hirag_prod.entity import BaseKG, VanillaKG
from hirag_prod.exceptions import (
    DocumentProcessingError,
    HiRAGException,
    KGConstructionError,
)
from hirag_prod.loader import load_document
from hirag_prod.loader.chunk_split import (
    build_rich_toc,
    chunk_docling_document,
    chunk_dots_document,
    chunk_dots_document_recursive,
    chunk_langchain_document,
)
from hirag_prod.metrics import MetricsCollector, ProcessingMetrics
from hirag_prod.parser import (
    DictParser,
    ReferenceParser,
)
from hirag_prod.prompt import PROMPTS
from hirag_prod.resources.functions import initialize_resource_manager
from hirag_prod.resume_tracker import JobStatus, ResumeTracker
from hirag_prod.schema import (
    Chunk,
    File,
    Item,
    LoaderType,
)
from hirag_prod.storage import (
    BaseGDB,
    BaseVDB,
    LanceDB,
    NetworkXGDB,
    RetrievalStrategyProvider,
)
from hirag_prod.storage.pgvector import PGVector
from hirag_prod.storage.query_service import QueryService
from hirag_prod.storage.storage_manager import StorageManager

load_dotenv("/chatbot/.env")

# Configure Logging
logging.basicConfig(
    level=logging.INFO,
    format="%(asctime)s %(name)s %(levelname)s: %(message)s",
    datefmt="%H:%M:%S",
)
logger = logging.getLogger("HiRAG")


# ============================================================================
# Document processor
# ============================================================================


class DocumentProcessor:
    """Document processor for handling document ingestion pipeline"""

    def __init__(
        self,
        storage: StorageManager,
        chunker: BaseChunk,
        kg_constructor: BaseKG,
        resume_tracker: Optional[ResumeTracker] = None,
        metrics: Optional[MetricsCollector] = None,
    ):
        self.storage = storage
        self.chunker = chunker
        self.kg_constructor = kg_constructor
        self.resume_tracker = resume_tracker
        self.metrics = metrics or MetricsCollector()

    async def clear_document(
        self,
        document_id: str,
        workspace_id: str,
        knowledge_base_id: str,
    ) -> ProcessingMetrics:

        async with self.metrics.track_operation("clear_document"):
            where_dict = {
                "documentId": document_id,
                "workspaceId": workspace_id,
                "knowledgeBaseId": knowledge_base_id,
            }
            await self.storage.clean_vdb_document(where=where_dict)

            where_dict = {
                "documentKey": document_id,
                "workspaceId": workspace_id,
                "knowledgeBaseId": knowledge_base_id,
            }
            await self.storage.clean_vdb_file(where=where_dict)

        return self.metrics.metrics

    async def process_document(
        self,
        document_path: str,
        content_type: str,
        workspace_id: str,
        knowledge_base_id: str,
        with_graph: bool = True,
        document_meta: Optional[Dict] = None,
        loader_configs: Optional[Dict] = None,
        job_id: Optional[str] = None,
        loader_type: LoaderType = "docling_cloud",
    ) -> ProcessingMetrics:
        """Process a single document"""
        # TODO: Add document preprocessing pipeline for better quality - OCR, cleanup, etc.

        async with self.metrics.track_operation(f"process_document"):
            # Load and chunk document
            chunks, file, items = await self._load_and_chunk_document(
                document_path,
                content_type,
                document_meta,
                loader_configs,
                loader_type,
            )

            if not chunks:
                logger.warning("⚠️ No chunks created from document")
                # Mark job failed if tracking is enabled
                if self.resume_tracker and job_id:
                    try:
                        await self.resume_tracker.set_job_failed(
                            job_id, "No chunks created from document"
                        )
                    except Exception:
                        pass
                return self.metrics.metrics

            self.metrics.metrics.total_chunks = len(chunks)
            self.metrics.metrics.job_id = job_id or ""

            # Check if document was already completed in a previous session
            if self.resume_tracker:
                document_id = chunks[0].documentId
                # Update job -> processing with doc info as soon as we know
                if job_id:
                    try:
                        await self.resume_tracker.set_job_processing(
                            job_id=job_id,
                            document_id=document_id,
                            total_chunks=len(chunks),
                        )
                    except Exception:
                        pass

                document_uri = chunks[0].uri
                await self.resume_tracker.register_chunks(
                    chunks,
                    document_id,
                    document_uri,
                    workspace_id,
                    knowledge_base_id,
                )

            # Store file information after chunking but before processing chunks
            await self.storage.upsert_file_to_vdb(file)

            # Process chunks
            await self._process_chunks(chunks, items, workspace_id, knowledge_base_id)
            # Update job progress for processed chunks
            if self.resume_tracker and job_id:
                try:
                    await self.resume_tracker.set_job_progress(
                        job_id,
                        processed_chunks=self.metrics.metrics.processed_chunks,
                    )
                except Exception:
                    pass

            # Process graph data
            if with_graph:
                await self._construct_kg(chunks)
                # Update job progress for entity/relation totals
                if self.resume_tracker and job_id:
                    try:
                        await self.resume_tracker.set_job_progress(
                            job_id,
                            total_entities=self.metrics.metrics.total_entities,
                            total_relations=self.metrics.metrics.total_relations,
                        )
                    except Exception:
                        pass

            # Mark as complete
            if self.resume_tracker:
                await self.resume_tracker.mark_document_completed(
                    document_id=chunks[0].documentId,
                    workspace_id=workspace_id,
                    knowledge_base_id=knowledge_base_id,
                )
                if job_id:
                    try:
                        await self.resume_tracker.set_job_completed(job_id)
                    except Exception:
                        pass

            return self.metrics.metrics

    async def _load_and_chunk_document(
        self,
        document_path: str,
        content_type: str,
        document_meta: Optional[Dict],
        loader_configs: Optional[Dict],
        loader_type: Optional[str],
    ) -> (List[Chunk], File):
        """Load and chunk document"""
        # TODO: Add parallel processing for multi-file documents and large files
        async with self.metrics.track_operation("load_and_chunk"):
            generated_md = None
            items = None
            try:
                if content_type == "text/plain":
                    _, generated_md = await asyncio.to_thread(
                        load_document,
                        document_path,
                        content_type,
                        document_meta,
                        loader_configs,
                        loader_type="langchain",
                    )
                    chunks = chunk_langchain_document(generated_md)
                else:
                    if loader_type == "docling_cloud" or loader_type == "docling":
                        json_doc, generated_md = await asyncio.to_thread(
                            load_document,
                            document_path,
                            content_type,
                            document_meta,
                            loader_configs,
                            loader_type=loader_type,
                        )
                        chunks = chunk_docling_document(json_doc, generated_md)
                    elif loader_type == "dots_ocr":
                        json_doc, generated_md = await asyncio.to_thread(
                            load_document,
                            document_path,
                            content_type,
                            document_meta,
                            loader_configs,
                            loader_type="dots_ocr",
                        )
<<<<<<< HEAD

                    # Validate instance, as it may fall back to docling if cloud service unavailable
                    if isinstance(json_doc, list):
                        # Chunk the Dots OCR document
                        chunks = chunk_dots_document(json_doc, generated_md)
                        if generated_md:
                            generated_md.tableOfContents = build_rich_toc(
                                chunks, generated_md
                            )
                    elif isinstance(json_doc, DoclingDocument):
                        # Chunk the Docling document
                        chunks = chunk_docling_document(json_doc, generated_md)
                        if generated_md:
                            generated_md.tableOfContents = build_rich_toc(
                                chunks, generated_md
=======
                        # Validate instance, as it may fall back to docling if cloud service unavailable
                        if isinstance(json_doc, list):
                            # Chunk the Dots OCR document
                            items = chunk_dots_document(
                                json_doc=json_doc, md_doc=generated_md
                            )
                            chunks = chunk_dots_document_recursive(
                                json_doc=json_doc, md_doc=generated_md, items=items
                            )
                            if generated_md:
                                generated_md.tableOfContents = build_rich_toc(
                                    items, generated_md
                                )
                        elif isinstance(json_doc, DoclingDocument):
                            # Chunk the Docling document
                            chunks = chunk_docling_document(json_doc, generated_md)
                        else:
                            raise DocumentProcessingError(
                                "Invalid document format returned by loader"
>>>>>>> d64f955e
                            )
                    else:
                        raise DocumentProcessingError(
                            "Invalid document format returned by loader"
                        )

                logger.info(
                    f"📄 Created {len(chunks)} chunks from document {document_path}"
                )
                return chunks, generated_md, items

            except Exception as e:
                raise DocumentProcessingError(
                    f"Failed to load document {document_path}: {e}"
                )

    async def _process_chunks(
        self,
        chunks: List[Chunk],
        items: List[Item],
        workspace_id: str,
        knowledge_base_id: str,
    ) -> None:
        """Process chunks for vector storage"""
        async with self.metrics.track_operation("process_chunks"):
            # Get chunks that need processing
            pending_chunks = await self._get_pending_chunks(
                chunks, workspace_id, knowledge_base_id
            )

            if not pending_chunks:
                logger.info("⏭️ All chunks already processed")
                return

            logger.info(f"📤 Processing {len(pending_chunks)} pending chunks...")

            # Batch storage
            await self.storage.upsert_chunks_to_vdb(pending_chunks)
            self.metrics.metrics.processed_chunks += len(pending_chunks)
            await self.storage.upsert_items_to_vdb(items)

            logger.info(f"✅ Processed {len(pending_chunks)} chunks")
            logger.info(f"✅ Processed {len(items)} items")

    async def _get_pending_chunks(
        self,
        chunks: List[Chunk],
        workspace_id: str,
        knowledge_base_id: str,
    ) -> List[Chunk]:
        """Get chunks that need processing"""
        if not chunks:
            return []

        if self.resume_tracker:
            # Check for existing chunks in vector database
            uri = chunks[0].uri
            existing_chunk_ids = await self.storage.get_existing_chunks(
                uri, workspace_id, knowledge_base_id
            )
            return [
                chunk for chunk in chunks if chunk.documentKey not in existing_chunk_ids
            ]

        return chunks

    async def _construct_kg(self, chunks: List[Chunk]) -> None:
        """Construct knowledge graph from chunks"""
        logger.info(f"🔍 Constructing knowledge graph from {len(chunks)} chunks...")

        try:
            entities, relations = await self.kg_constructor.construct_kg(chunks)

            if entities:
                self.metrics.metrics.total_entities += len(entities)

            # Store relations to both graph database and vector database
            if relations:
                # Store to graph database for graph analysis
                gdb_relation_factories = [
                    lambda rel=rel: self.storage.gdb.upsert_relation(rel)
                    for rel in relations
                ]
                await _limited_gather_with_factory(
                    gdb_relation_factories,
                    get_hi_rag_config().relation_upsert_concurrency,
                )

                # Store to vector database for semantic search
                await self.storage.upsert_relations_to_vdb(relations)

                self.metrics.metrics.total_relations += len(relations)

            logger.info(
                f"✅ Extracted and stored {len(entities)} entities and {len(relations)} relations"
            )

        except Exception as e:
            raise KGConstructionError(f"Failed to construct knowledge graph: {e}")


# ============================================================================
# Main HiRAG class
# ============================================================================


@dataclass
class HiRAG:
    """
    Hierarchical Retrieval-Augmented Generation (HiRAG) system

    Simplified main interface, coordinating the work of all components
    """

    # Components (lazy initialization)
    _storage: Optional[StorageManager] = field(default=None, init=False)
    _processor: Optional[DocumentProcessor] = field(default=None, init=False)
    _query_service: Optional[QueryService] = field(default=None, init=False)
    _metrics: Optional[MetricsCollector] = field(default=None, init=False)
    _kg_constructor: Optional[VanillaKG] = field(default=None, init=False)

    # Services
    chat_service: Optional[Union[ChatCompletion, LocalChatService]] = field(
        default=None, init=False
    )
    embedding_service: Optional[Union[EmbeddingService, LocalEmbeddingService]] = field(
        default=None, init=False
    )

    @classmethod
    async def create(
        cls,
        config_dict: Optional[Dict] = None,
        resource_dict: Optional[Dict] = None,
        **kwargs,
    ) -> "HiRAG":
        """Create HiRAG instance"""
        initialize_config_manager(config_dict)
        await initialize_resource_manager(resource_dict)
        instance = cls()
        await instance._initialize(**kwargs)
        return instance

    async def set_language(self, language: str) -> None:
        """Set the language for the HiRAG instance"""
        if language not in get_config_manager().supported_languages:
            raise ValueError(
                f"Unsupported language: {language}. Supported languages: {get_config_manager().supported_languages}"
            )

        get_config_manager().language = language
        self._kg_constructor.update_language_config()

        logger.info(f"Language set to {get_config_manager().language}")

    async def set_db_paths(self, vector_db_path: str, graph_db_path: str) -> None:
        """Set the database paths for the HiRAG instance"""
        get_hi_rag_config().vector_db_path = vector_db_path
        get_hi_rag_config().graph_db_path = graph_db_path

        # Reinitialize storage with new paths
        await self._reinitialize_storage()

        logger.info(
            f"Database paths updated - VDB: {get_hi_rag_config().vector_db_path}, GDB: {get_hi_rag_config().graph_db_path}"
        )

    async def _create_storage_manager(
        self, vdb: Optional[BaseVDB] = None, gdb: Optional[BaseGDB] = None
    ) -> None:
        # Build VDB by type
        if vdb is None:
            if get_hi_rag_config().vdb_type == "lancedb":
                vdb = await LanceDB.create(
                    embedding_func=self.embedding_service.create_embeddings,
                    db_url=get_hi_rag_config().vector_db_path,
                    strategy_provider=RetrievalStrategyProvider(),
                )
            elif get_hi_rag_config().vdb_type == "pgvector":
                vdb = PGVector.create(
                    embedding_func=self.embedding_service.create_embeddings,
                    strategy_provider=RetrievalStrategyProvider(),
                    vector_type="halfvec",
                )

        # Build GDB by type
        if gdb is None:
            if get_hi_rag_config().gdb_type == "networkx":
                gdb = NetworkXGDB.create(
                    path=get_hi_rag_config().graph_db_path,
                    llm_func=self.chat_service.complete,
                )
            elif get_hi_rag_config().gdb_type == "neo4j":
                # Placeholder for future Neo4j adapter
                raise HiRAGException("Neo4j GDB not implemented yet")

        self._storage = StorageManager(
            vdb,
            gdb,
        )
        await self._storage.initialize()

    async def _reinitialize_storage(self) -> None:
        """Reinitialize storage components with current configuration"""
        if not self.chat_service or not self.embedding_service:
            raise HiRAGException(
                "Services not initialized - cannot reinitialize storage"
            )

        await self._create_storage_manager()

        # Update dependent components
        if self._processor:
            self._processor.storage = self._storage
        if self._query_service:
            self._query_service.storage = self._storage

    # TODO: Enable initializing all resources (embedding_service, chat_service, vdb, gdb, etc.)
    # outside of the HiRAG class for better management of resources
    async def _initialize(self, **kwargs) -> None:
        """Initialize all components"""
        # Initialize services
        self.chat_service = create_chat_service()
        self.embedding_service = create_embedding_service(
            default_batch_size=get_hi_rag_config().embedding_batch_size
        )

        await self._create_storage_manager(kwargs.get("vdb"), kwargs.get("gdb"))

        # Initialize other components
        chunker = FixTokenChunk(
            chunk_size=get_hi_rag_config().chunk_size,
            chunk_overlap=get_hi_rag_config().chunk_overlap,
        )

        self._kg_constructor = VanillaKG.create(
            extract_func=self.chat_service.complete,
            llm_model_name=get_llm_config().model_name,
        )

        # Initialize resume tracker
        resume_tracker = kwargs.get("resume_tracker")
        if resume_tracker is None:
            resume_tracker = ResumeTracker()
            logger.info("Using Redis-based resume tracker")

        # Initialize components
        self._metrics = MetricsCollector()
        self._processor = DocumentProcessor(
            storage=self._storage,
            chunker=chunker,
            kg_constructor=self._kg_constructor,
            resume_tracker=resume_tracker,
            metrics=self._metrics,
        )
        self._query_service = QueryService(self._storage)

    # ========================================================================
    # Chat service methods
    # ========================================================================

    # Helper function for similarity calcuation
    async def calculate_similarity(
        self, sentence_embedding: List[float], references: Dict[str, List[float]]
    ) -> List[Dict[str, float]]:
        """Calculate similarity between sentence embedding and reference embeddings"""
        from sklearn.metrics.pairwise import (
            cosine_similarity as sklearn_cosine_similarity,
        )

        similar_refs = []
        for entity_key, embedding in references.items():
            if embedding is not None:
                similarity = sklearn_cosine_similarity(
                    [sentence_embedding], [embedding]
                )[0][0]
                similar_refs.append(
                    {"documentKey": entity_key, "similarity": similarity}
                )
        return similar_refs

    async def chat_complete(self, prompt: str, **kwargs: Any) -> str:
        """Chat with the user"""
        if not self.chat_service:
            raise HiRAGException("HiRAG instance not properly initialized")

        try:
            response = await self.chat_service.complete(
                prompt=prompt,
                **kwargs,
            )
            return response
        except Exception as e:
            logger.error(f"Chat completion failed: {e}")
            raise HiRAGException("Chat completion failed") from e

    async def extract_references(
        self,
        summary: str,
        chunks: List[Dict[str, Any]],
        workspace_id: str,
        knowledge_base_id: str,
    ) -> List[str]:
        """Extract references from summary"""

        if not self.chat_service:
            raise HiRAGException("HiRAG instance not properly initialized")

        # for each sentence, do a query and find the best matching document key to find the referenced chunk
        reference_chunk_list = []

        placeholder = PROMPTS["REFERENCE_PLACEHOLDER"]
        ref_parser = ReferenceParser()
        ref_sentences = await ref_parser.parse_references(summary, placeholder)

        chunk_ids = [c["documentKey"] for c in chunks]

        # Generate embeddings for each reference sentence
        if not ref_sentences:
            logger.warning("No reference sentences found in summary")
            return []

        sentence_embeddings = await self.embedding_service.create_embeddings(
            texts=ref_sentences
        )
        chunk_embeddings = await self._query_service.query_chunk_embeddings(
            workspace_id=workspace_id,
            knowledge_base_id=knowledge_base_id,
            chunk_ids=chunk_ids,
        )

        for sentence, sentence_embedding in zip(ref_sentences, sentence_embeddings):
            # If the sentence is empty, continue
            if not sentence.strip():
                reference_chunk_list.append("")
                continue

            similar_chunks = await self.calculate_similarity(
                sentence_embedding, chunk_embeddings
            )

            # Sort by similarity
            reference_list = similar_chunks
            reference_list.sort(key=lambda x: x["similarity"], reverse=True)

            # If no similar chunks found, append empty string
            if not reference_list:
                reference_chunk_list.append("")
                continue

            most_similar_chunk = reference_list[0]
            reference_chunk_list.append(most_similar_chunk["documentKey"])

        return reference_chunk_list

    async def generate_summary(
        self,
        workspace_id: str,
        knowledge_base_id: str,
        query: str,
        chunks: List[Dict[str, Any]],
    ) -> str:
        """Generate summary from chunks"""
        DEBUG = False  # Set to True for debugging output

        if not self.chat_service:
            raise HiRAGException("HiRAG instance not properly initialized")

        logger.info("🚀 Starting summary generation")
        start_time = time.perf_counter()

        try:
            prompt = PROMPTS["summary_all_" + get_config_manager().language]

            placeholder = PROMPTS["REFERENCE_PLACEHOLDER"]

            parser = DictParser()

            clean_chunks = [
                {"id": i, "chunk": " ".join((c.get("text", "") or "").split())}
                for i, c in enumerate(chunks, start=1)
            ]
            data = (
                "Chunks\n" + parser.parse_list_of_dicts(clean_chunks, "table") + "\n\n"
            )

            prompt = prompt.format(
                data=data,
                max_report_length="5000",
                reference_placeholder=placeholder,
                user_query=query,
            )

            try:
                summary = await self.chat_complete(
                    prompt=prompt,
                    max_tokens=get_llm_config().max_tokens,
                    timeout=get_llm_config().timeout,
                    model=get_llm_config().model_name,
                )
            except Exception as e:
                logger.error(f"Summary generation failed: {e}")
                raise HiRAGException("Summary generation failed") from e

            if DEBUG:
                print("\n\n\nGenerated Summary:\n", summary)

            # Find all sentences that contain the placeholder
            ref_parser = ReferenceParser()

            ref_sentences = await ref_parser.parse_references(summary, placeholder)

            if DEBUG:
                print("\n\n\nReference Sentences:\n", "\n".join(ref_sentences))

            # for each sentence, do a query and find the best matching document key to find the referenced chunk
            result = []

            chunk_ids = [c["documentKey"] for c in chunks]

            # Generate embeddings for each reference sentence
            if not ref_sentences:
                logger.warning("No reference sentences found in summary")
                return summary

            sentence_embeddings = await self.embedding_service.create_embeddings(
                texts=ref_sentences
            )
            chunk_embeddings = await self._query_service.query_chunk_embeddings(
                workspace_id=workspace_id,
                knowledge_base_id=knowledge_base_id,
                chunk_ids=chunk_ids,
            )

            for sentence, sentence_embedding in zip(ref_sentences, sentence_embeddings):
                # If the sentence is empty, continue
                if not sentence.strip():
                    result.append("")
                    continue

                similar_chunks = await self.calculate_similarity(
                    sentence_embedding, chunk_embeddings
                )

                if DEBUG:
                    print(
                        "\n\n\nSimilar Chunks for Sentence:",
                        sentence,
                        "\n",
                        similar_chunks,
                    )

                # Sort by similarity
                reference_list = similar_chunks
                reference_list.sort(key=lambda x: x["similarity"], reverse=True)

                # If no similar chunks found, append empty string
                if not reference_list:
                    result.append("")
                    continue

                reference_threshold = get_hi_rag_config().similarity_threshold
                max_similarity_difference = (
                    get_hi_rag_config().similarity_max_difference
                )

                # If we have a most similar reference, only accept others with similarity having this difference or less
                most_similar = reference_list[0]
                if most_similar["similarity"] > reference_threshold:
                    reference_threshold = max(
                        most_similar["similarity"] - max_similarity_difference,
                        reference_threshold,
                    )

                # Filter references based on similarity threshold
                filtered_references = [
                    ref
                    for ref in reference_list
                    if ref["similarity"] >= reference_threshold
                ]

                # Limit the number of references to max references in HiRAGConfig
                filtered_references = filtered_references[
                    : get_hi_rag_config().max_references
                ]

                # If no references found, append empty string
                if not filtered_references:
                    result.append([])
                    continue

                # Separate the references by "," and sort by type as primary, similarity as secondary
                filtered_references.sort(
                    key=lambda x: (x["documentKey"].split("_")[0], -x["similarity"])
                )

                # Append the document keys to the result
                if DEBUG:
                    print(
                        "\n\n\nFiltered References for Sentence:",
                        sentence,
                        "\n",
                        filtered_references,
                    )

                if len(filtered_references) == 1:
                    result.append([filtered_references[0]["documentKey"]])
                else:
                    # Join the document keys with ", "
                    result.append([ref["documentKey"] for ref in filtered_references])

            format_prompt = PROMPTS["REFERENCE_FORMAT"]

            # fill the summary by ref chunks
            summary = await ref_parser.fill_placeholders(
                text=summary,
                references=result,
                reference_placeholder=placeholder,
                format_prompt=format_prompt,
            )

            if DEBUG:
                print("\n\n\nFormatted Summary:\n", summary)

            total_time = time.perf_counter() - start_time
            logger.info(f"✅ Summary generation completed in {total_time:.3f}s")

            return summary

        except Exception as e:
            total_time = time.perf_counter() - start_time
            logger.error(f"❌ Summary generation failed after {total_time:.3f}s: {e}")
            raise

    # ========================================================================
    # Public interface methods
    # ========================================================================

    async def insert_to_kb(
        self,
        document_path: str,
        workspace_id: str,
        knowledge_base_id: str,
        content_type: str,
        with_graph: bool = True,
        document_meta: Optional[Dict] = None,
        loader_configs: Optional[Dict] = None,
        job_id: Optional[str] = None,
        overwrite: Optional[bool] = False,
        loader_type: LoaderType = "docling_cloud",
    ) -> ProcessingMetrics:
        """
        Insert document into knowledge base

        Args:
            document_path: document path
            content_type: document type
            with_graph: whether to process graph data (entities and relations)
            document_meta: document metadata
            loader_configs: loader configurations

        Returns:
            ProcessingMetrics: processing metrics
        """
        if not self._processor:
            raise HiRAGException("HiRAG instance not properly initialized")
        if not workspace_id:
            raise HiRAGException("Workspace ID (workspace_id) is required")
        if not knowledge_base_id:
            raise HiRAGException("Knowledge base ID (knowledge_base_id) is required")

        logger.info(f"🚀 Starting document processing: {document_path}")
        start_time = time.perf_counter()
        document_uri = (
            document_meta.get("uri", document_path) if document_meta else document_path
        )
        document_id = compute_mdhash_id(
            f"{document_uri}:{knowledge_base_id}:{workspace_id}", prefix="doc-"
        )

        document_meta["documentKey"] = document_id
        document_meta["knowledgeBaseId"] = knowledge_base_id
        document_meta["workspaceId"] = workspace_id
        document_meta["uploadedAt"] = datetime.now()

        if job_id and self._processor and self._processor.resume_tracker is not None:
            try:
                await self._processor.resume_tracker.set_job_status(
                    job_id=job_id,
                    status=JobStatus.PROCESSING,
                    document_uri=(
                        document_meta.get("uri")
                        if isinstance(document_meta, dict)
                        else str(document_path)
                    ),
                    with_graph=with_graph,
                )

            except Exception as e:
                logger.warning(f"Failed to initialize external job {job_id}: {e}")

        if await self._processor.resume_tracker.is_document_already_completed(
            document_id, workspace_id, knowledge_base_id
        ):
            if overwrite:
                logger.info(
                    "⚠️ Document already processed in previous session, clearing and overwritting..."
                )
                try:
                    await self._processor.resume_tracker.reset_document(
                        document_id, workspace_id, knowledge_base_id
                    )
                    await self._processor.clear_document(
                        document_id, workspace_id, knowledge_base_id
                    )
                except Exception as e:
                    logger.warning(f"Failed to reset document {document_id}: {e}")
            else:
                logger.info("🎉 Document already fully processed in previous session!")
                if job_id:
                    try:
                        await self._processor.resume_tracker.set_job_completed(job_id)
                    except Exception:
                        pass
                total_time = time.perf_counter() - start_time
                metrics = ProcessingMetrics(
                    total_chunks=0,
                    total_entities=0,
                    total_relations=0,
                    processing_time=total_time,
                    job_id=job_id,
                )
                return metrics

        try:
            metrics = await self._processor.process_document(
                document_path=document_path,
                content_type=content_type,
                with_graph=with_graph,
                document_meta=document_meta,
                loader_configs=loader_configs,
                job_id=job_id,
                workspace_id=workspace_id,
                knowledge_base_id=knowledge_base_id,
                loader_type=loader_type,
            )

            # Save graph state
            if with_graph and self._storage:
                await self._storage.gdb.dump()

            total_time = time.perf_counter() - start_time
            metrics.processing_time = total_time
            logger.info(f"🏁 Total pipeline time: {total_time:.3f}s")

            if job_id and not metrics.job_id:
                metrics.job_id = job_id
            return metrics

        except Exception as e:
            total_time = time.perf_counter() - start_time
            logger.error(f"❌ Document processing failed after {total_time:.3f}s: {e}")
            if (
                self._processor
                and self._processor.resume_tracker is not None
                and job_id
            ):
                try:
                    await self._processor.resume_tracker.set_job_failed(job_id, str(e))
                except Exception:
                    pass
            raise

    async def query_chunks(self, *args, **kwargs) -> List[Dict[str, Any]]:
        """Query document chunks"""
        if not self._query_service:
            raise HiRAGException("HiRAG instance not properly initialized")

        return await self._query_service.query_chunks(*args, **kwargs)

    async def query(
        self,
        query: str,
        workspace_id: str,
        knowledge_base_id: str,
        summary: bool = False,
    ) -> Dict[str, Any]:
        """Query all types of data"""
        if not self._query_service:
            raise HiRAGException("HiRAG instance not properly initialized")
        if not workspace_id:
            raise HiRAGException("Workspace ID (workspace_id) is required")
        if not knowledge_base_id:
            raise HiRAGException("Knowledge base ID (knowledge_base_id) is required")
        if summary:
            query_results = await self._query_service.query(
                query=query,
                workspace_id=workspace_id,
                knowledge_base_id=knowledge_base_id,
            )
            text_summary = await self.generate_summary(
                workspace_id=workspace_id,
                knowledge_base_id=knowledge_base_id,
                query=query,
                chunks=query_results["chunks"],
            )
            query_results["summary"] = text_summary
            return query_results
        return await self._query_service.query(
            query=query,
            workspace_id=workspace_id,
            knowledge_base_id=knowledge_base_id,
        )

    async def get_health_status(self) -> Dict[str, Any]:
        """Get system health status"""
        if not self._storage:
            return {"status": "not_initialized"}

        health = await self._storage.health_check()

        return {
            "status": "healthy" if all(health.values()) else "unhealthy",
            "components": health,
            "metrics": self._metrics.metrics.to_dict() if self._metrics else {},
        }

    async def get_processing_metrics(self) -> Dict[str, Any]:
        """Get processing metrics"""
        if not self._metrics:
            return {}

        return {
            "metrics": self._metrics.metrics.to_dict(),
            "operation_times": self._metrics.operation_times,
        }

    async def clean_up(self) -> None:
        """Clean up resources"""
        logger.info("🧹 Cleaning up HiRAG resources...")

        try:
            if self._storage:
                await self._storage.cleanup()

            logger.info("✅ Cleanup completed")

        except Exception as e:
            logger.warning(f"⚠️ Cleanup failed: {e}")

    # ========================================================================
    # Context manager support
    # ========================================================================

    async def __aenter__(self):
        """Async context manager entry"""
        return self

    async def __aexit__(self, exc_type, exc_val, exc_tb):
        """Async context manager exit"""
        await self.clean_up()

    # ========================================================================
    # Backward compatibility property accessors
    # ========================================================================

    @property
    def chunks_table(self):
        """Backward compatibility: access chunks table"""
        return self._storage.chunks_table if self._storage else None

    @property
    def vdb(self):
        """Backward compatibility: access vector database"""
        return self._storage.vdb if self._storage else None

    @property
    def gdb(self):
        """Backward compatibility: access graph database"""
        return self._storage.gdb if self._storage else None

    # ========================================================================
    # DPR-like recall API
    # ========================================================================

    # TODO: whether to use this?
    async def dpr_recall_chunks(
        self,
        query: str,
        workspace_id: str,
        knowledge_base_id: str,
        topk: int = get_hi_rag_config().default_query_top_k,
        pool_size: int = 500,
    ) -> Dict[str, Any]:
        """Dense Passage Retrieval-style recall using current embeddings and stored vectors.

        Steps:
          - Retrieve a candidate pool without rerank
          - Fetch embeddings of candidates and the query
          - Compute cosine similarities, min-max normalize
          - Return top-k chunk rows with scores and ids
        """
        if not self._query_service or not self.embedding_service:
            raise HiRAGException("HiRAG instance not properly initialized")

        # Step 1: candidate pool (no rerank)
        candidates = await self._query_service.query_chunks(
            query=query,
            topk=pool_size,
            topn=None,
            rerank=False,
            workspace_id=workspace_id,
            knowledge_base_id=knowledge_base_id,
        )
        candidate_ids = [
            c.get("documentKey") for c in candidates if c.get("documentKey")
        ]
        if not candidate_ids:
            return {"chunk_ids": [], "scores": [], "chunks": []}

        # Step 2: fetch candidate embeddings and query embedding
        chunk_vec_map = await self._query_service.query_chunk_embeddings(
            workspace_id=workspace_id,
            knowledge_base_id=knowledge_base_id,
            chunk_ids=candidate_ids,
        )
        # Filter out None vectors while preserving id order
        filtered_ids = [
            cid for cid in candidate_ids if chunk_vec_map.get(cid) is not None
        ]
        if not filtered_ids:
            return {"chunk_ids": [], "scores": [], "chunks": []}

        chunk_matrix = np.array(
            [chunk_vec_map[cid] for cid in filtered_ids], dtype=np.float32
        )
        query_vec = await self.embedding_service.create_embeddings([query])
        # embedding services return numpy array (n, d); take first row
        if hasattr(query_vec, "shape"):
            query_vec = np.array(query_vec[0], dtype=np.float32)
        else:
            # fallback for list-like
            query_vec = np.array(query_vec[0], dtype=np.float32)

        # Step 3: cosine similarity
        # Normalize rows of chunk_matrix and query vector
        def _l2_normalize(mat: np.ndarray, axis: int) -> np.ndarray:
            denom = np.linalg.norm(mat, ord=2, axis=axis, keepdims=True)
            denom[denom == 0] = 1.0
            return mat / denom

        chunk_matrix_norm = _l2_normalize(chunk_matrix, axis=1)
        query_vec_norm = query_vec / (np.linalg.norm(query_vec) + 1e-12)
        scores = chunk_matrix_norm @ query_vec_norm

        # Min-max normalize
        s_min = float(scores.min())
        s_max = float(scores.max())
        if s_max > s_min:
            norm_scores = (scores - s_min) / (s_max - s_min)
        else:
            norm_scores = np.zeros_like(scores)

        # Step 4: sort and select top-k
        order = np.argsort(-norm_scores)[: max(0, topk)]
        top_ids = [filtered_ids[i] for i in order]
        top_scores = [float(norm_scores[i]) for i in order]
        top_rows = await self._query_service.get_chunks_by_ids(
            top_ids,
            workspace_id=workspace_id,
            knowledge_base_id=knowledge_base_id,
        )
        # Attach score for convenience
        by_id = {row.get("documentKey"): row for row in top_rows}
        result_rows = []
        for cid, sc in zip(top_ids, top_scores):
            row = by_id.get(cid, {"documentKey": cid})
            row = dict(row)
            row["dpr_score"] = sc
            result_rows.append(row)

        return {"chunk_ids": top_ids, "scores": top_scores, "chunks": result_rows}<|MERGE_RESOLUTION|>--- conflicted
+++ resolved
@@ -272,48 +272,27 @@
                             loader_configs,
                             loader_type="dots_ocr",
                         )
-<<<<<<< HEAD
-
+                       
                     # Validate instance, as it may fall back to docling if cloud service unavailable
                     if isinstance(json_doc, list):
                         # Chunk the Dots OCR document
-                        chunks = chunk_dots_document(json_doc, generated_md)
+                        items = chunk_dots_document(
+                            json_doc=json_doc, md_doc=generated_md
+                        )
+                        chunks = chunk_dots_document_recursive(
+                            json_doc=json_doc, md_doc=generated_md, items=items
+                        )
                         if generated_md:
                             generated_md.tableOfContents = build_rich_toc(
-                                chunks, generated_md
+                                items, generated_md
                             )
                     elif isinstance(json_doc, DoclingDocument):
                         # Chunk the Docling document
                         chunks = chunk_docling_document(json_doc, generated_md)
-                        if generated_md:
-                            generated_md.tableOfContents = build_rich_toc(
-                                chunks, generated_md
-=======
-                        # Validate instance, as it may fall back to docling if cloud service unavailable
-                        if isinstance(json_doc, list):
-                            # Chunk the Dots OCR document
-                            items = chunk_dots_document(
-                                json_doc=json_doc, md_doc=generated_md
-                            )
-                            chunks = chunk_dots_document_recursive(
-                                json_doc=json_doc, md_doc=generated_md, items=items
-                            )
-                            if generated_md:
-                                generated_md.tableOfContents = build_rich_toc(
-                                    items, generated_md
-                                )
-                        elif isinstance(json_doc, DoclingDocument):
-                            # Chunk the Docling document
-                            chunks = chunk_docling_document(json_doc, generated_md)
-                        else:
-                            raise DocumentProcessingError(
-                                "Invalid document format returned by loader"
->>>>>>> d64f955e
-                            )
                     else:
                         raise DocumentProcessingError(
                             "Invalid document format returned by loader"
-                        )
+                          )
 
                 logger.info(
                     f"📄 Created {len(chunks)} chunks from document {document_path}"

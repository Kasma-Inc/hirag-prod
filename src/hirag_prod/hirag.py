import asyncio
import logging
import time
from dataclasses import dataclass, field
from datetime import datetime
from typing import Any, Dict, List, Optional, Union

import numpy as np
from docling_core.types.doc import DoclingDocument
from dotenv import load_dotenv

<<<<<<< HEAD
from hirag_prod._llm import (ChatCompletion, EmbeddingService,
                             LocalChatService, LocalEmbeddingService,
                             create_chat_service, create_embedding_service)
from hirag_prod._utils import _limited_gather_with_factory, compute_mdhash_id
from hirag_prod.chunk import BaseChunk, FixTokenChunk
from hirag_prod.configs.functions import (get_config_manager,
                                          get_hi_rag_config, get_llm_config,
                                          initialize_config_manager)
=======
from hirag_prod._llm import (
    ChatCompletion,
    EmbeddingService,
    LocalChatService,
    LocalEmbeddingService,
    create_chat_service,
    create_embedding_service,
)
from hirag_prod._utils import (
    _limited_gather_with_factory,
    compute_mdhash_id,
    log_error_info,
)
from hirag_prod.chunk import BaseChunk, FixTokenChunk
from hirag_prod.configs.cli_options import CliOptions
from hirag_prod.configs.functions import (
    get_config_manager,
    get_hi_rag_config,
    get_llm_config,
    initialize_config_manager,
)
>>>>>>> 122b9984
from hirag_prod.entity import BaseKG, VanillaKG
from hirag_prod.exceptions import (DocumentProcessingError, HiRAGException,
                                   KGConstructionError)
from hirag_prod.loader import load_document
from hirag_prod.loader.chunk_split import (build_rich_toc,
                                           chunk_docling_document,
                                           chunk_dots_document,
                                           chunk_dots_document_recursive,
                                           chunk_langchain_document,
                                           group_docling_items_by_header,
                                           obtain_docling_md_bbox)
from hirag_prod.metrics import MetricsCollector, ProcessingMetrics
from hirag_prod.parser import DictParser, ReferenceParser
from hirag_prod.prompt import PROMPTS
from hirag_prod.resources.functions import initialize_resource_manager
from hirag_prod.resume_tracker import JobStatus, ResumeTracker
from hirag_prod.schema import Chunk, File, Item, LoaderType, item_to_chunk
from hirag_prod.storage import (BaseGDB, BaseVDB, LanceDB, NetworkXGDB,
                                RetrievalStrategyProvider)
from hirag_prod.storage.pgvector import PGVector
from hirag_prod.storage.query_service import QueryService
from hirag_prod.storage.storage_manager import StorageManager

load_dotenv("/chatbot/.env")

# Configure Logging
logging.basicConfig(
    level=logging.INFO,
    format="%(asctime)s %(name)s %(levelname)s: %(message)s",
    datefmt="%H:%M:%S",
)
logger = logging.getLogger("HiRAG")


# ============================================================================
# Document processor
# ============================================================================


class DocumentProcessor:
    """Document processor for handling document ingestion pipeline"""

    def __init__(
        self,
        storage: StorageManager,
        chunker: BaseChunk,
        kg_constructor: BaseKG,
        resume_tracker: Optional[ResumeTracker] = None,
        metrics: Optional[MetricsCollector] = None,
    ):
        self.storage = storage
        self.chunker = chunker
        self.kg_constructor = kg_constructor
        self.resume_tracker = resume_tracker
        self.metrics = metrics or MetricsCollector()

    async def clear_document(
        self,
        document_id: str,
        workspace_id: str,
        knowledge_base_id: str,
    ) -> ProcessingMetrics:

        async with self.metrics.track_operation("clear_document"):
            where_dict = {
                "documentId": document_id,
                "workspaceId": workspace_id,
                "knowledgeBaseId": knowledge_base_id,
            }
            await self.storage.clean_vdb_document(where=where_dict)

            where_dict = {
                "documentKey": document_id,
                "workspaceId": workspace_id,
                "knowledgeBaseId": knowledge_base_id,
            }
            await self.storage.clean_vdb_file(where=where_dict)

        return self.metrics.metrics

    async def process_document(
        self,
        document_path: str,
        content_type: str,
        workspace_id: str,
        knowledge_base_id: str,
        with_graph: bool = True,
        document_meta: Optional[Dict] = None,
        loader_configs: Optional[Dict] = None,
        job_id: Optional[str] = None,
        loader_type: LoaderType = "docling_cloud",
    ) -> ProcessingMetrics:
        """Process a single document"""
        # TODO: Add document preprocessing pipeline for better quality - OCR, cleanup, etc.

        async with self.metrics.track_operation(f"process_document"):
            # Load and chunk document
            chunks, file, items = await self._load_and_chunk_document(
                document_path,
                content_type,
                document_meta,
                loader_configs,
                loader_type,
            )

            if not chunks:
                logger.warning("⚠️ No chunks created from document")
                # Mark job failed if tracking is enabled
                if self.resume_tracker and job_id:
                    try:
                        await self.resume_tracker.set_job_failed(
                            job_id, "No chunks created from document"
                        )
                    except Exception as e:
                        log_error_info(
                            logging.ERROR,
                            "Failed to saving job status (failed) to Postgres",
                            e,
                        )
                return self.metrics.metrics

            self.metrics.metrics.total_chunks = len(chunks)
            self.metrics.metrics.job_id = job_id or ""

            # Check if document was already completed in a previous session
            if self.resume_tracker:
                document_id = chunks[0].documentId
                # Update job -> processing with doc info as soon as we know
                if job_id:
                    try:
                        await self.resume_tracker.set_job_processing(
                            job_id=job_id,
                            document_id=document_id,
                            total_chunks=len(chunks),
                        )
                    except Exception as e:
                        log_error_info(
                            logging.ERROR,
                            "Failed to saving job status (processing) to Postgres",
                            e,
                        )

                document_uri = chunks[0].uri
                await self.resume_tracker.register_chunks(
                    chunks,
                    document_id,
                    document_uri,
                    workspace_id,
                    knowledge_base_id,
                )

            # Store file information after chunking but before processing chunks
            await self.storage.upsert_file_to_vdb(file)

            # Process chunks
            await self._process_chunks(chunks, items, workspace_id, knowledge_base_id)
            # Update job progress for processed chunks
            if self.resume_tracker and job_id:
                try:
                    await self.resume_tracker.set_job_progress(
                        job_id,
                        processed_chunks=self.metrics.metrics.processed_chunks,
                    )
                except Exception as e:
                    log_error_info(
                        logging.ERROR,
                        "Failed to saving job status (progress) to Postgres",
                        e,
                    )

            # Process graph data
            if with_graph:
                await self._construct_kg(chunks)
                # Update job progress for entity/relation totals
                if self.resume_tracker and job_id:
                    try:
                        await self.resume_tracker.set_job_progress(
                            job_id,
                            total_entities=self.metrics.metrics.total_entities,
                            total_relations=self.metrics.metrics.total_relations,
                        )
                    except Exception as e:
                        log_error_info(
                            logging.ERROR,
                            "Failed to saving job status (progress) to Postgres",
                            e,
                        )

            # Mark as complete
            if self.resume_tracker:
                await self.resume_tracker.mark_document_completed(
                    document_id=chunks[0].documentId,
                    workspace_id=workspace_id,
                    knowledge_base_id=knowledge_base_id,
                )
                if job_id:
                    try:
                        await self.resume_tracker.set_job_completed(job_id)
                    except Exception as e:
                        log_error_info(
                            logging.ERROR,
                            "Failed to saving job status (completed) to Postgres",
                            e,
                        )

            return self.metrics.metrics

    async def _load_and_chunk_document(
        self,
        document_path: str,
        content_type: str,
        document_meta: Optional[Dict],
        loader_configs: Optional[Dict],
        loader_type: Optional[str],
    ) -> (List[Chunk], File):  # type: ignore
        """Load and chunk document"""
        # TODO: Add parallel processing for multi-file documents and large files
        async with self.metrics.track_operation("load_and_chunk"):
            generated_md = None
            items = None
            try:
                if content_type == "text/plain":
                    _, generated_md = await asyncio.to_thread(
                        load_document,
                        document_path,
                        content_type,
                        document_meta,
                        loader_configs,
                        loader_type="langchain",
                    )
                    items = chunk_langchain_document(generated_md)
                    chunks = [
                        item_to_chunk(item) for item in items
                    ]  # Convert items to chunks
                else:
                    if loader_type == "docling_cloud" or loader_type == "docling":
                        json_doc, generated_md = await asyncio.to_thread(
                            load_document,
                            document_path,
                            content_type,
                            document_meta,
                            loader_configs,
                            loader_type=loader_type,
                        )
                    elif loader_type == "dots_ocr":
                        json_doc, generated_md = await asyncio.to_thread(
                            load_document,
                            document_path,
                            content_type,
                            document_meta,
                            loader_configs,
                            loader_type="dots_ocr",
                        )

                    # Validate instance, as it may fall back to docling if cloud service unavailable
                    if isinstance(json_doc, list):
                        # Chunk the Dots OCR document
                        items = chunk_dots_document(
                            json_doc=json_doc, md_doc=generated_md
                        )
                        chunks = chunk_dots_document_recursive(
                            json_doc=json_doc, md_doc=generated_md, items=items
                        )
                        if generated_md:
                            generated_md.tableOfContents = build_rich_toc(
                                items, generated_md
                            )
                    elif isinstance(json_doc, DoclingDocument):
                        # Chunk the Docling document
                        items = chunk_docling_document(json_doc, generated_md)
                        if content_type == "text/markdown":
                            raw_md = generated_md.text
                            items = obtain_docling_md_bbox(json_doc, raw_md, items)

                        chunks = group_docling_items_by_header(items)
                        if generated_md:
                            generated_md.tableOfContents = build_rich_toc(
                                items, generated_md
                            )
                    else:
                        raise DocumentProcessingError(
                            "Invalid document format returned by loader"
                        )

                logger.info(
                    f"📄 Created {len(chunks)} chunks from document {document_path}"
                )
                return chunks, generated_md, items

            except Exception as e:
                log_error_info(
                    logging.ERROR,
                    f"Failed to loading document {document_path}",
                    e,
                    raise_error=True,
                    new_error_class=DocumentProcessingError,
                )

    async def _process_chunks(
        self,
        chunks: List[Chunk],
        items: List[Item],
        workspace_id: str,
        knowledge_base_id: str,
    ) -> None:
        """Process chunks for vector storage"""
        async with self.metrics.track_operation("process_chunks"):
            # Get chunks that need processing
            pending_chunks = await self._get_pending_chunks(
                chunks, workspace_id, knowledge_base_id
            )

            if not pending_chunks:
                logger.info("⏭️ All chunks already processed")
                return

            logger.info(f"📤 Processing {len(pending_chunks)} pending chunks...")

            # Batch storage
            await self.storage.upsert_chunks_to_vdb(pending_chunks)
            self.metrics.metrics.processed_chunks += len(pending_chunks)
            await self.storage.upsert_items_to_vdb(items)

            logger.info(f"✅ Processed {len(pending_chunks)} chunks")
            if items:
                logger.info(f"✅ Processed {len(items)} items")
            else:
                logger.info("⚠️ No items to process")

    async def _get_pending_chunks(
        self,
        chunks: List[Chunk],
        workspace_id: str,
        knowledge_base_id: str,
    ) -> List[Chunk]:
        """Get chunks that need processing"""
        if not chunks:
            return []

        if self.resume_tracker:
            # Check for existing chunks in vector database
            uri = chunks[0].uri
            existing_chunk_ids = await self.storage.get_existing_chunks(
                uri, workspace_id, knowledge_base_id
            )
            return [
                chunk for chunk in chunks if chunk.documentKey not in existing_chunk_ids
            ]

        return chunks

    async def _construct_kg(self, chunks: List[Chunk]) -> None:
        """Construct knowledge graph from chunks"""
        logger.info(f"🔍 Constructing knowledge graph from {len(chunks)} chunks...")

        try:
            entities, relations = await self.kg_constructor.construct_kg(chunks)

            if entities:
                self.metrics.metrics.total_entities += len(entities)

            # Store relations to both graph database and vector database
            if relations:
                # Store to graph database for graph analysis
                gdb_relation_factories = [
                    lambda rel=rel: self.storage.gdb.upsert_relation(rel)
                    for rel in relations
                ]
                await _limited_gather_with_factory(
                    gdb_relation_factories,
                    get_hi_rag_config().relation_upsert_concurrency,
                )

                # Store to vector database for semantic search
                await self.storage.upsert_relations_to_vdb(relations)

                self.metrics.metrics.total_relations += len(relations)

            logger.info(
                f"✅ Extracted and stored {len(entities)} entities and {len(relations)} relations"
            )

        except Exception as e:
            log_error_info(
                logging.ERROR,
                "Failed to construct knowledge graph",
                e,
                raise_error=True,
                new_error_class=KGConstructionError,
            )


# ============================================================================
# Main HiRAG class
# ============================================================================


@dataclass
class HiRAG:
    """
    Hierarchical Retrieval-Augmented Generation (HiRAG) system

    Simplified main interface, coordinating the work of all components
    """

    # Components (lazy initialization)
    _storage: Optional[StorageManager] = field(default=None, init=False)
    _processor: Optional[DocumentProcessor] = field(default=None, init=False)
    _query_service: Optional[QueryService] = field(default=None, init=False)
    _metrics: Optional[MetricsCollector] = field(default=None, init=False)
    _kg_constructor: Optional[VanillaKG] = field(default=None, init=False)

    # Services
    chat_service: Optional[Union[ChatCompletion, LocalChatService]] = field(
        default=None, init=False
    )
    embedding_service: Optional[Union[EmbeddingService, LocalEmbeddingService]] = field(
        default=None, init=False
    )

    @classmethod
    async def create(
        cls,
        cli_options_dict: Optional[Dict] = None,
        config_dict: Optional[Dict] = None,
        resource_dict: Optional[Dict] = None,
        **kwargs,
    ) -> "HiRAG":
        """Create HiRAG instance"""
        if not cli_options_dict:
            cli_options_dict: Dict = CliOptions().to_dict()
        initialize_config_manager(cli_options_dict, config_dict)
        await initialize_resource_manager(resource_dict)
        instance = cls()
        await instance._initialize(**kwargs)
        return instance

    async def set_language(self, language: str) -> None:
        """Set the language for the HiRAG instance"""
        if language not in get_config_manager().supported_languages:
            raise ValueError(
                f"Unsupported language: {language}. Supported languages: {get_config_manager().supported_languages}"
            )

        get_config_manager().language = language
        self._kg_constructor.update_language_config()

        logger.info(f"Language set to {get_config_manager().language}")

    async def set_db_paths(self, vector_db_path: str, graph_db_path: str) -> None:
        """Set the database paths for the HiRAG instance"""
        get_hi_rag_config().vector_db_path = vector_db_path
        get_hi_rag_config().graph_db_path = graph_db_path

        # Reinitialize storage with new paths
        await self._reinitialize_storage()

        logger.info(
            f"Database paths updated - VDB: {get_hi_rag_config().vector_db_path}, GDB: {get_hi_rag_config().graph_db_path}"
        )

    async def _create_storage_manager(
        self, vdb: Optional[BaseVDB] = None, gdb: Optional[BaseGDB] = None
    ) -> None:
        # Build VDB by type
        if vdb is None:
            if get_hi_rag_config().vdb_type == "lancedb":
                vdb = await LanceDB.create(
                    embedding_func=self.embedding_service.create_embeddings,
                    db_url=get_hi_rag_config().vector_db_path,
                    strategy_provider=RetrievalStrategyProvider(),
                )
            elif get_hi_rag_config().vdb_type == "pgvector":
                vdb = PGVector.create(
                    embedding_func=self.embedding_service.create_embeddings,
                    strategy_provider=RetrievalStrategyProvider(),
                    vector_type="halfvec",
                )

        # Build GDB by type
        if gdb is None:
            if get_hi_rag_config().gdb_type == "networkx":
                gdb = NetworkXGDB.create(
                    path=get_hi_rag_config().graph_db_path,
                    llm_func=self.chat_service.complete,
                )
            elif get_hi_rag_config().gdb_type == "neo4j":
                # Placeholder for future Neo4j adapter
                raise HiRAGException("Neo4j GDB not implemented yet")

        self._storage = StorageManager(
            vdb,
            gdb,
        )
        await self._storage.initialize()

    async def _reinitialize_storage(self) -> None:
        """Reinitialize storage components with current configuration"""
        if not self.chat_service or not self.embedding_service:
            raise HiRAGException(
                "Services not initialized - cannot reinitialize storage"
            )

        await self._create_storage_manager()

        # Update dependent components
        if self._processor:
            self._processor.storage = self._storage
        if self._query_service:
            self._query_service.storage = self._storage

    # TODO: Enable initializing all resources (embedding_service, chat_service, vdb, gdb, etc.)
    # outside of the HiRAG class for better management of resources
    async def _initialize(self, **kwargs) -> None:
        """Initialize all components"""
        # Initialize services
        self.chat_service = create_chat_service()
        self.embedding_service = create_embedding_service(
            default_batch_size=get_hi_rag_config().embedding_batch_size
        )

        await self._create_storage_manager(kwargs.get("vdb"), kwargs.get("gdb"))

        # Initialize other components
        chunker = FixTokenChunk(
            chunk_size=get_hi_rag_config().chunk_size,
            chunk_overlap=get_hi_rag_config().chunk_overlap,
        )

        self._kg_constructor = VanillaKG.create(
            extract_func=self.chat_service.complete,
            llm_model_name=get_llm_config().model_name,
        )

        # Initialize resume tracker
        resume_tracker = kwargs.get("resume_tracker")
        if resume_tracker is None:
            resume_tracker = ResumeTracker()
            logger.info("Using Redis-based resume tracker")

        # Initialize components
        self._metrics = MetricsCollector()
        self._processor = DocumentProcessor(
            storage=self._storage,
            chunker=chunker,
            kg_constructor=self._kg_constructor,
            resume_tracker=resume_tracker,
            metrics=self._metrics,
        )
        self._query_service = QueryService(self._storage)

    # ========================================================================
    # Chat service methods
    # ========================================================================

    # Helper function for similarity calcuation
    async def calculate_similarity(
        self, sentence_embedding: List[float], references: Dict[str, List[float]]
    ) -> List[Dict[str, float]]:
        """Calculate similarity between sentence embedding and reference embeddings"""
        from sklearn.metrics.pairwise import \
            cosine_similarity as sklearn_cosine_similarity

        similar_refs = []
        for entity_key, embedding in references.items():
            if embedding is not None:
                similarity = sklearn_cosine_similarity(
                    [sentence_embedding], [embedding]
                )[0][0]
                similar_refs.append(
                    {"documentKey": entity_key, "similarity": similarity}
                )
        return similar_refs

    async def chat_complete(self, prompt: str, **kwargs: Any) -> str:
        """Chat with the user"""
        if not self.chat_service:
            raise HiRAGException("HiRAG instance not properly initialized")

        try:
            response = await self.chat_service.complete(
                prompt=prompt,
                **kwargs,
            )
            return response
        except Exception as e:
            log_error_info(
                logging.ERROR,
                "Chat completion failed",
                e,
                raise_error=True,
                new_error_class=HiRAGException,
            )

    async def extract_references(
        self,
        summary: str,
        chunks: List[Dict[str, Any]],
        workspace_id: str,
        knowledge_base_id: str,
    ) -> List[str]:
        """Extract references from summary"""

        if not self.chat_service:
            raise HiRAGException("HiRAG instance not properly initialized")

        # for each sentence, do a query and find the best matching document key to find the referenced chunk
        reference_chunk_list = []

        placeholder = PROMPTS["REFERENCE_PLACEHOLDER"]
        ref_parser = ReferenceParser()
        ref_sentences = await ref_parser.parse_references(summary, placeholder)

        chunk_ids = [c["documentKey"] for c in chunks]

        # Generate embeddings for each reference sentence
        if not ref_sentences:
            logger.warning("No reference sentences found in summary")
            return []

        # Create mapping between non-empty sentences and their indices
        non_empty_sentences = []
        sentence_index_map = {}
        for i, sentence in enumerate(ref_sentences):
            if sentence.strip():
                sentence_index_map[i] = len(non_empty_sentences)
                non_empty_sentences.append(sentence)

        # Only embed non-empty sentences
        if non_empty_sentences:
            sentence_embeddings = await self.embedding_service.create_embeddings(
                texts=non_empty_sentences
            )
        else:
            sentence_embeddings = []

        chunk_embeddings = await self._query_service.query_chunk_embeddings(
            workspace_id=workspace_id,
            knowledge_base_id=knowledge_base_id,
            chunk_ids=chunk_ids,
        )

        for i, sentence in enumerate(ref_sentences):
            # If the sentence is empty, continue
            if not sentence.strip():
                reference_chunk_list.append("")
                continue

            # Get the corresponding embedding for this non-empty sentence
            embedding_index = sentence_index_map[i]
            sentence_embedding = sentence_embeddings[embedding_index]

            similar_chunks = await self.calculate_similarity(
                sentence_embedding, chunk_embeddings
            )

            # Sort by similarity
            reference_list = similar_chunks
            reference_list.sort(key=lambda x: x["similarity"], reverse=True)

            # If no similar chunks found, append empty string
            if not reference_list:
                reference_chunk_list.append("")
                continue

            most_similar_chunk = reference_list[0]
            reference_chunk_list.append(most_similar_chunk["documentKey"])

        return reference_chunk_list

    async def generate_summary(
        self,
        workspace_id: str,
        knowledge_base_id: str,
        query: str,
        chunks: List[Dict[str, Any]],
    ) -> str:
        """Generate summary from chunks"""
        DEBUG = False  # Set to True for debugging output

        if not self.chat_service:
            raise HiRAGException("HiRAG instance not properly initialized")

        logger.info("🚀 Starting summary generation")
        start_time = time.perf_counter()

        try:
            prompt = PROMPTS["summary_all_" + get_config_manager().language]

            placeholder = PROMPTS["REFERENCE_PLACEHOLDER"]

            parser = DictParser()

            clean_chunks = [
                {"id": i, "chunk": " ".join((c.get("text", "") or "").split())}
                for i, c in enumerate(chunks, start=1)
            ]
            data = (
                "Chunks\n" + parser.parse_list_of_dicts(clean_chunks, "table") + "\n\n"
            )

            prompt = prompt.format(
                data=data,
                max_report_length="5000",
                reference_placeholder=placeholder,
                user_query=query,
            )

            try:
                summary = await self.chat_complete(
                    prompt=prompt,
                    max_tokens=get_llm_config().max_tokens,
                    timeout=get_llm_config().timeout,
                    model=get_llm_config().model_name,
                )
            except Exception as e:
                log_error_info(
                    logging.ERROR,
                    "Summary generation failed",
                    e,
                    raise_error=True,
                    new_error_class=HiRAGException,
                )

            if DEBUG:
                print("\n\n\nGenerated Summary:\n", summary)

            # Find all sentences that contain the placeholder
            ref_parser = ReferenceParser()

            ref_sentences = await ref_parser.parse_references(summary, placeholder)

            if DEBUG:
                print("\n\n\nReference Sentences:\n", "\n".join(ref_sentences))

            # for each sentence, do a query and find the best matching document key to find the referenced chunk
            result = []

            chunk_ids = [c["documentKey"] for c in chunks]

            # Generate embeddings for each reference sentence
            if not ref_sentences:
                logger.warning("No reference sentences found in summary")
                return summary

            # Create mapping between non-empty sentences and their indices
            non_empty_sentences = []
            sentence_index_map = {}
            for i, sentence in enumerate(ref_sentences):
                if sentence.strip():
                    sentence_index_map[i] = len(non_empty_sentences)
                    non_empty_sentences.append(sentence)

            # Only embed non-empty sentences
            if non_empty_sentences:
                sentence_embeddings = await self.embedding_service.create_embeddings(
                    texts=non_empty_sentences
                )
            else:
                sentence_embeddings = []

            chunk_embeddings = await self._query_service.query_chunk_embeddings(
                workspace_id=workspace_id,
                knowledge_base_id=knowledge_base_id,
                chunk_ids=chunk_ids,
            )

            for i, sentence in enumerate(ref_sentences):
                # If the sentence is empty, continue
                if not sentence.strip():
                    result.append("")
                    continue

                # Get the corresponding embedding for this non-empty sentence
                embedding_index = sentence_index_map[i]
                sentence_embedding = sentence_embeddings[embedding_index]

                similar_chunks = await self.calculate_similarity(
                    sentence_embedding, chunk_embeddings
                )

                if DEBUG:
                    print(
                        "\n\n\nSimilar Chunks for Sentence:",
                        sentence,
                        "\n",
                        similar_chunks,
                    )

                # Sort by similarity
                reference_list = similar_chunks
                reference_list.sort(key=lambda x: x["similarity"], reverse=True)

                # If no similar chunks found, append empty string
                if not reference_list:
                    result.append("")
                    continue

                reference_threshold = get_hi_rag_config().similarity_threshold
                max_similarity_difference = (
                    get_hi_rag_config().similarity_max_difference
                )

                # If we have a most similar reference, only accept others with similarity having this difference or less
                most_similar = reference_list[0]
                if most_similar["similarity"] > reference_threshold:
                    reference_threshold = max(
                        most_similar["similarity"] - max_similarity_difference,
                        reference_threshold,
                    )

                # Filter references based on similarity threshold
                filtered_references = [
                    ref
                    for ref in reference_list
                    if ref["similarity"] >= reference_threshold
                ]

                # Limit the number of references to max references in HiRAGConfig
                filtered_references = filtered_references[
                    : get_hi_rag_config().max_references
                ]

                # If no references found, append empty string
                if not filtered_references:
                    result.append([])
                    continue

                # Separate the references by "," and sort by type as primary, similarity as secondary
                filtered_references.sort(
                    key=lambda x: (x["documentKey"].split("_")[0], -x["similarity"])
                )

                # Append the document keys to the result
                if DEBUG:
                    print(
                        "\n\n\nFiltered References for Sentence:",
                        sentence,
                        "\n",
                        filtered_references,
                    )

                if len(filtered_references) == 1:
                    result.append([filtered_references[0]["documentKey"]])
                else:
                    # Join the document keys with ", "
                    result.append([ref["documentKey"] for ref in filtered_references])

            format_prompt = PROMPTS["REFERENCE_FORMAT"]

            # fill the summary by ref chunks
            summary = await ref_parser.fill_placeholders(
                text=summary,
                references=result,
                reference_placeholder=placeholder,
                format_prompt=format_prompt,
            )

            if DEBUG:
                print("\n\n\nFormatted Summary:\n", summary)

            total_time = time.perf_counter() - start_time
            logger.info(f"✅ Summary generation completed in {total_time:.3f}s")

            return summary

        except Exception as e:
            total_time = time.perf_counter() - start_time
            log_error_info(
                logging.ERROR,
                f"❌ Summary generation failed after {total_time:.3f}s",
                e,
                raise_error=True,
            )

    # ========================================================================
    # Public interface methods
    # ========================================================================

    async def insert_to_kb(
        self,
        document_path: str,
        workspace_id: str,
        knowledge_base_id: str,
        content_type: str,
        with_graph: bool = True,
        document_meta: Optional[Dict] = None,
        loader_configs: Optional[Dict] = None,
        job_id: Optional[str] = None,
        overwrite: Optional[bool] = False,
        loader_type: LoaderType = "docling_cloud",
    ) -> ProcessingMetrics:
        """
        Insert document into knowledge base

        Args:
            document_path: document path
            content_type: document type
            with_graph: whether to process graph data (entities and relations)
            document_meta: document metadata
            loader_configs: loader configurations

        Returns:
            ProcessingMetrics: processing metrics
        """
        if not self._processor:
            raise HiRAGException("HiRAG instance not properly initialized")
        if not workspace_id:
            raise HiRAGException("Workspace ID (workspace_id) is required")
        if not knowledge_base_id:
            raise HiRAGException("Knowledge base ID (knowledge_base_id) is required")

        logger.info(f"🚀 Starting document processing: {document_path}")
        start_time = time.perf_counter()
        document_uri = (
            document_meta.get("uri", document_path) if document_meta else document_path
        )
        document_id = compute_mdhash_id(
            f"{document_uri}:{knowledge_base_id}:{workspace_id}", prefix="doc-"
        )

        document_meta["documentKey"] = document_id
        document_meta["knowledgeBaseId"] = knowledge_base_id
        document_meta["workspaceId"] = workspace_id
        document_meta["uploadedAt"] = datetime.now()

        if job_id and self._processor and self._processor.resume_tracker is not None:
            try:
                await self._processor.resume_tracker.set_job_status(
                    job_id=job_id,
                    status=JobStatus.PROCESSING,
                    document_uri=(
                        document_meta.get("uri")
                        if isinstance(document_meta, dict)
                        else str(document_path)
                    ),
                    with_graph=with_graph,
                )

            except Exception as e:
                log_error_info(
                    logging.WARNING, f"Failed to initialize external job {job_id}", e
                )

        if await self._processor.resume_tracker.is_document_already_completed(
            document_id, workspace_id, knowledge_base_id
        ):
            if overwrite:
                logger.info(
                    "⚠️ Document already processed in previous session, clearing and overwritting..."
                )
                try:
                    await self._processor.resume_tracker.reset_document(
                        document_id, workspace_id, knowledge_base_id
                    )
                    await self._processor.clear_document(
                        document_id, workspace_id, knowledge_base_id
                    )
                except Exception as e:
                    log_error_info(
                        logging.WARNING, f"Failed to reset document {document_id}", e
                    )
            else:
                logger.info("🎉 Document already fully processed in previous session!")
                if job_id:
                    try:
                        await self._processor.resume_tracker.set_job_completed(job_id)
                    except Exception as e:
                        log_error_info(
                            logging.ERROR,
                            "Failed to saving job status (completed) to Postgres",
                            e,
                        )
                total_time = time.perf_counter() - start_time
                metrics = ProcessingMetrics(
                    total_chunks=0,
                    total_entities=0,
                    total_relations=0,
                    processing_time=total_time,
                    job_id=job_id,
                )
                return metrics

        try:
            metrics = await self._processor.process_document(
                document_path=document_path,
                content_type=content_type,
                with_graph=with_graph,
                document_meta=document_meta,
                loader_configs=loader_configs,
                job_id=job_id,
                workspace_id=workspace_id,
                knowledge_base_id=knowledge_base_id,
                loader_type=loader_type,
            )

            # Save graph state
            if with_graph and self._storage:
                await self._storage.gdb.dump()

            total_time = time.perf_counter() - start_time
            metrics.processing_time = total_time
            logger.info(f"🏁 Total pipeline time: {total_time:.3f}s")

            if job_id and not metrics.job_id:
                metrics.job_id = job_id
            return metrics

        except Exception as e:
            total_time = time.perf_counter() - start_time
            log_error_info(
                logging.ERROR,
                f"❌ Document processing failed after {total_time:.3f}s",
                e,
            )
            if (
                self._processor
                and self._processor.resume_tracker is not None
                and job_id
            ):
                try:
                    await self._processor.resume_tracker.set_job_failed(job_id, str(e))
                except Exception as e:
                    log_error_info(
                        logging.ERROR,
                        "Failed to saving job status (failed) to Postgres",
                        e,
                    )
            raise

    async def query_chunks(self, *args, **kwargs) -> List[Dict[str, Any]]:
        """Query document chunks"""
        if not self._query_service:
            raise HiRAGException("HiRAG instance not properly initialized")

        return await self._query_service.query_chunks(*args, **kwargs)

    async def query(
        self,
        query: str,
        workspace_id: str,
        knowledge_base_id: str,
        summary: bool = False,
    ) -> Dict[str, Any]:
        """Query all types of data"""
        if not self._query_service:
            raise HiRAGException("HiRAG instance not properly initialized")
        if not workspace_id:
            raise HiRAGException("Workspace ID (workspace_id) is required")
        if not knowledge_base_id:
            raise HiRAGException("Knowledge base ID (knowledge_base_id) is required")
        if summary:
            query_results = await self._query_service.query(
                query=query,
                workspace_id=workspace_id,
                knowledge_base_id=knowledge_base_id,
            )
            text_summary = await self.generate_summary(
                workspace_id=workspace_id,
                knowledge_base_id=knowledge_base_id,
                query=query,
                chunks=query_results["chunks"],
            )
            query_results["summary"] = text_summary
            return query_results
        return await self._query_service.query(
            query=query,
            workspace_id=workspace_id,
            knowledge_base_id=knowledge_base_id,
        )

    async def get_health_status(self) -> Dict[str, Any]:
        """Get system health status"""
        if not self._storage:
            return {"status": "not_initialized"}

        health = await self._storage.health_check()

        return {
            "status": "healthy" if all(health.values()) else "unhealthy",
            "components": health,
            "metrics": self._metrics.metrics.to_dict() if self._metrics else {},
        }

    async def get_processing_metrics(self) -> Dict[str, Any]:
        """Get processing metrics"""
        if not self._metrics:
            return {}

        return {
            "metrics": self._metrics.metrics.to_dict(),
            "operation_times": self._metrics.operation_times,
        }

    async def clean_up(self) -> None:
        """Clean up resources"""
        logger.info("🧹 Cleaning up HiRAG resources...")

        try:
            if self._storage:
                await self._storage.cleanup()

            logger.info("✅ Cleanup completed")

        except Exception as e:
            log_error_info(logging.WARNING, f"⚠ Cleanup failed", e)

    # ========================================================================
    # Context manager support
    # ========================================================================

    async def __aenter__(self):
        """Async context manager entry"""
        return self

    async def __aexit__(self, exc_type, exc_val, exc_tb):
        """Async context manager exit"""
        await self.clean_up()

    # ========================================================================
    # Backward compatibility property accessors
    # ========================================================================

    @property
    def chunks_table(self):
        """Backward compatibility: access chunks table"""
        return self._storage.chunks_table if self._storage else None

    @property
    def vdb(self):
        """Backward compatibility: access vector database"""
        return self._storage.vdb if self._storage else None

    @property
    def gdb(self):
        """Backward compatibility: access graph database"""
        return self._storage.gdb if self._storage else None

    # ========================================================================
    # DPR-like recall API
    # ========================================================================

    # TODO: whether to use this?
    async def dpr_recall_chunks(
        self,
        query: str,
        workspace_id: str,
        knowledge_base_id: str,
        topk: Optional[int] = None,
        pool_size: int = 500,
    ) -> Dict[str, Any]:
        """Dense Passage Retrieval-style recall using current embeddings and stored vectors.

        Steps:
          - Retrieve a candidate pool without rerank
          - Fetch embeddings of candidates and the query
          - Compute cosine similarities, min-max normalize
          - Return top-k chunk rows with scores and ids
        """
        if not self._query_service or not self.embedding_service:
            raise HiRAGException("HiRAG instance not properly initialized")

        # Step 1: candidate pool (no rerank)
        candidates = await self._query_service.query_chunks(
            query=query,
            topk=pool_size,
            topn=None,
            rerank=False,
            workspace_id=workspace_id,
            knowledge_base_id=knowledge_base_id,
        )
        candidate_ids = [
            c.get("documentKey") for c in candidates if c.get("documentKey")
        ]
        if not candidate_ids:
            return {"chunk_ids": [], "scores": [], "chunks": []}

        # Step 2: fetch candidate embeddings and query embedding
        chunk_vec_map = await self._query_service.query_chunk_embeddings(
            workspace_id=workspace_id,
            knowledge_base_id=knowledge_base_id,
            chunk_ids=candidate_ids,
        )
        # Filter out None vectors while preserving id order
        filtered_ids = [
            cid for cid in candidate_ids if chunk_vec_map.get(cid) is not None
        ]
        if not filtered_ids:
            return {"chunk_ids": [], "scores": [], "chunks": []}

        chunk_matrix = np.array(
            [chunk_vec_map[cid] for cid in filtered_ids], dtype=np.float32
        )
        query_vec = await self.embedding_service.create_embeddings([query])
        # embedding services return numpy array (n, d); take first row
        if hasattr(query_vec, "shape"):
            query_vec = np.array(query_vec[0], dtype=np.float32)
        else:
            # fallback for list-like
            query_vec = np.array(query_vec[0], dtype=np.float32)

        # Step 3: cosine similarity
        # Normalize rows of chunk_matrix and query vector
        def _l2_normalize(mat: np.ndarray, axis: int) -> np.ndarray:
            denom = np.linalg.norm(mat, ord=2, axis=axis, keepdims=True)
            denom[denom == 0] = 1.0
            return mat / denom

        chunk_matrix_norm = _l2_normalize(chunk_matrix, axis=1)
        query_vec_norm = query_vec / (np.linalg.norm(query_vec) + 1e-12)
        scores = chunk_matrix_norm @ query_vec_norm

        # Min-max normalize
        s_min = float(scores.min())
        s_max = float(scores.max())
        if s_max > s_min:
            norm_scores = (scores - s_min) / (s_max - s_min)
        else:
            norm_scores = np.zeros_like(scores)

        # Step 4: sort and select top-k
        order = np.argsort(-norm_scores)[
            : max(0, topk or get_hi_rag_config().default_query_top_k)
        ]
        top_ids = [filtered_ids[i] for i in order]
        top_scores = [float(norm_scores[i]) for i in order]
        top_rows = await self._query_service.get_chunks_by_ids(
            top_ids,
            workspace_id=workspace_id,
            knowledge_base_id=knowledge_base_id,
        )
        # Attach score for convenience
        by_id = {row.get("documentKey"): row for row in top_rows}
        result_rows = []
        for cid, sc in zip(top_ids, top_scores):
            row = by_id.get(cid, {"documentKey": cid})
            row = dict(row)
            row["dpr_score"] = sc
            result_rows.append(row)

        return {"chunk_ids": top_ids, "scores": top_scores, "chunks": result_rows}<|MERGE_RESOLUTION|>--- conflicted
+++ resolved
@@ -9,16 +9,6 @@
 from docling_core.types.doc import DoclingDocument
 from dotenv import load_dotenv
 
-<<<<<<< HEAD
-from hirag_prod._llm import (ChatCompletion, EmbeddingService,
-                             LocalChatService, LocalEmbeddingService,
-                             create_chat_service, create_embedding_service)
-from hirag_prod._utils import _limited_gather_with_factory, compute_mdhash_id
-from hirag_prod.chunk import BaseChunk, FixTokenChunk
-from hirag_prod.configs.functions import (get_config_manager,
-                                          get_hi_rag_config, get_llm_config,
-                                          initialize_config_manager)
-=======
 from hirag_prod._llm import (
     ChatCompletion,
     EmbeddingService,
@@ -40,7 +30,6 @@
     get_llm_config,
     initialize_config_manager,
 )
->>>>>>> 122b9984
 from hirag_prod.entity import BaseKG, VanillaKG
 from hirag_prod.exceptions import (DocumentProcessingError, HiRAGException,
                                    KGConstructionError)

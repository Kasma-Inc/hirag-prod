--- conflicted
+++ resolved
@@ -37,7 +37,6 @@
     NetworkXGDB,
     RetrievalStrategyProvider,
 )
-<<<<<<< HEAD
 from hirag_prod.prompt import PROMPTS
 from hirag_prod.parser import (
     DictParser,
@@ -45,8 +44,6 @@
 )
 # from hirag_prod.similarity import CosineSimilarity
 from sklearn.metrics.pairwise import cosine_similarity as sklearn_cosine_similarity
-=======
->>>>>>> 3f70b2b9
 
 load_dotenv("/chatbot/.env", override=True)
 
@@ -1069,16 +1066,7 @@
         try:
             prompt = PROMPTS["summary_all"]
 
-<<<<<<< HEAD
             placeholder = PROMPTS["REFERENCE_PLACEHOLDER"]
-=======
-        parser = DictParser()
-
-        # Should use parser to better format the data
-        data = "Chunks:\n" + parser.parse_list_of_dicts(chunks, "table") + "\n\n"
-        data += "Entities:\n" + parser.parse_list_of_dicts(entities, "table") + "\n\n"
-        data += "Relationships:\n" + str(relationships) + "\n\n"
->>>>>>> 3f70b2b9
 
             parser = DictParser()
                 

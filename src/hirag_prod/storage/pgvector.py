--- conflicted
+++ resolved
@@ -10,12 +10,9 @@
 from tqdm import tqdm
 
 from hirag_prod._utils import AsyncEmbeddingFunction, log_error_info
-<<<<<<< HEAD
+from hirag_prod.configs.functions import get_init_config
 from hirag_prod.cross_language_search.functions import normalize_tokenize_text
 from hirag_prod.reranker.utils import apply_reranking
-=======
-from hirag_prod.configs.functions import get_init_config
->>>>>>> 7ec10da2
 from hirag_prod.resources.functions import (
     get_db_engine,
     get_db_session_maker,
@@ -92,10 +89,7 @@
         texts_to_upsert: List[str],
         properties_list: List[dict],
         table_name: str,
-<<<<<<< HEAD
         with_tokenization: bool = False,
-=======
->>>>>>> 7ec10da2
         with_translation: bool = False,
         mode: Literal["append", "overwrite"] = "append",
     ):
@@ -111,7 +105,6 @@
             embs = await self.embedding_func(texts_to_upsert)
             now = datetime.now()
             rows = []
-<<<<<<< HEAD
             with tqdm(
                 total=len(properties_list), desc="Processing texts", leave=False
             ) as progress_bar:
@@ -140,18 +133,6 @@
                     row["updatedAt"] = now
                     rows.append(row)
                     progress_bar.update(1)
-=======
-            for i in range(len(properties_list)):
-                row = dict(properties_list[i] or {})
-                if with_translation:
-                    row["translation"] = (
-                        await get_translator().translate(texts_to_upsert[i], dest="en")
-                    ).text
-                vec = self._to_list(embs[i])
-                row["vector"] = vec
-                row["updatedAt"] = now
-                rows.append(row)
->>>>>>> 7ec10da2
 
             table = model.__table__
             pk_cols = [c.name for c in table.primary_key.columns]

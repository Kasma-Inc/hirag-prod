--- conflicted
+++ resolved
@@ -651,13 +651,9 @@
                 additional_data_key_list.append(k)
                 entity_to_select_list.append(v)
         if columns_to_select is None:  # query all if nothing provided
-<<<<<<< HEAD
-            columns_to_select = [c for c in model.__table__.columns.keys()]
-=======
             columns_to_select = [
                 c for c in model.__table__.columns.keys() if c != "vector"
             ]
->>>>>>> 32dbdc58
         async with get_db_session_maker()() as session:
             stmt = select(*entity_to_select_list).options(
                 load_only(*[getattr(model, column) for column in columns_to_select])

import logging
import math
import time
from datetime import datetime
from typing import Any, Dict, List, Literal, Optional, Tuple

import networkx as nx
from sqlalchemy import delete, func, select
from sqlalchemy.dialects.postgresql import insert
from tqdm import tqdm

from hirag_prod._utils import AsyncEmbeddingFunction, log_error_info
from hirag_prod.configs.functions import get_init_config
from hirag_prod.cross_language_search.functions import normalize_tokenize_text
from hirag_prod.resources.functions import (
    get_db_engine,
    get_db_session_maker,
    get_translator,
)
from hirag_prod.schema import Base as PGBase
from hirag_prod.schema import Chunk, Entity, File, Graph, Item, Node, Relation, Triplets
from hirag_prod.storage.base_vdb import BaseVDB
from hirag_prod.storage.retrieval_strategy_provider import RetrievalStrategyProvider

logger = logging.getLogger(__name__)

THRESHOLD_DISTANCE = get_init_config().default_distance_threshold
TOPK = get_init_config().default_query_top_k
TOPN = get_init_config().default_query_top_n


# extends to implement PostgreSQL-based vdb with pgvector support
class PGVector(BaseVDB):
    """A vector database interface using PostgreSQL with pgvector extension.

    Provides methods to upsert text embeddings and query them based on similarity
    or specific keys, leveraging SQLAlchemy for database operations.

    Attributes:
        embedding_func (Optional[AsyncEmbeddingFunction]): Function to generate text embeddings.
        strategy_provider (RetrievalStrategyProvider): Handles result ranking.
        vector_type (str): Type of vector storage ('vector' or 'halfvec').
        tables (dict): Mapping of table names to model classes.
    """

    def __init__(
        self,
        embedding_func: Optional[AsyncEmbeddingFunction],
        strategy_provider: "RetrievalStrategyProvider",
        vector_type: Literal["vector", "halfvec"] = "halfvec",
    ):
        self.embedding_func = embedding_func
        self.strategy_provider = strategy_provider
        self.vector_type = vector_type
        self.tables = {
            "Chunks": Chunk,
            "Files": File,
            "Triplets": Triplets,
            "Items": Item,
            "Graph": Graph,
            "Nodes": Node,
        }  # mapping of table names to model creation functions

    def _to_list(self, embedding):
        return embedding.tolist() if hasattr(embedding, "tolist") else list(embedding)

    # retrieves or creates a SQLAlchemy model for the specified table
    def get_model(self, table_name: str):
        model = self.tables.get(table_name)
        if not model:
            raise ValueError(f"No table found for table {table_name}")
        return model

    # create a PGVector instance
    @classmethod
    def create(
        cls,
        embedding_func: Optional[AsyncEmbeddingFunction],
        strategy_provider: "RetrievalStrategyProvider",
        vector_type: Literal["vector", "halfvec"] = "halfvec",
    ):
        instance = cls(embedding_func, strategy_provider, vector_type=vector_type)
        return instance

    # batch upserts text embeddings into the specified table
    async def upsert_texts(
        self,
        texts_to_upsert: List[str],
        properties_list: List[dict],
        table_name: str,
        with_tokenization: bool = False,
        with_translation: bool = False,
        mode: Literal["append", "overwrite"] = "append",
    ):
        if len(texts_to_upsert) != len(properties_list):
            raise ValueError(
                "texts_to_upsert and properties_list must have the same length"
            )

        model = self.get_model(table_name)

        start = time.perf_counter()
        async with get_db_session_maker()() as session:
            embs = await self.embedding_func(texts_to_upsert)
            now = datetime.now()
            rows = []
            with tqdm(
                total=len(properties_list), desc="Processing texts", leave=False
            ) as progress_bar:
                for i in range(len(properties_list)):
                    row = dict(properties_list[i] or {})
                    if with_tokenization:
                        (
                            row["token_list"],
                            row["token_start_index_list"],
                            row["token_end_index_list"],
                        ) = normalize_tokenize_text(texts_to_upsert[i])
                    if with_translation:
                        row["translation"] = (
                            await get_translator().translate(
                                texts_to_upsert[i], dest="en"
                            )
                        ).text
                        if with_tokenization:
                            (
                                row["translation_token_list"],
                                row["translation_token_start_index_list"],
                                row["translation_token_end_index_list"],
                            ) = normalize_tokenize_text(row["translation"])
                    vec = self._to_list(embs[i])
                    row["vector"] = vec
                    row["updatedAt"] = now
                    rows.append(row)
                    progress_bar.update(1)

            table = model.__table__
            pk_cols = [c.name for c in table.primary_key.columns]

            if not rows:
                elapsed = time.perf_counter() - start
                logger.info(
                    f"[upsert_texts] No rows to upsert into '{table_name}', mode={mode}, elapsed={elapsed:.3f}s"
                )
                return rows

            try:
                cols_per_row = len(rows[0])
            except Exception as e:
                log_error_info(logging.WARNING, "Rows are empty", e)
                cols_per_row = None

            if not cols_per_row:
                all_keys = set()
                for r in rows:
                    all_keys.update(r.keys())
                cols_per_row = max(1, len(all_keys))

            # Compute a safe batch size based on parameter budget to avoid exceeding
            # PostgreSQL's 65535 bind parameter limit for a single statement.
<<<<<<< HEAD
            # We conservatively cap at 30000 total parameters per statement.
=======
            # We conservatively cap at 60000 total parameters per statement.
>>>>>>> bdad561d
            param_budget = 30000
            max_batch_size = max(1, param_budget // cols_per_row)

            total = len(rows)
            processed = 0
            for i in range(0, total, max_batch_size):
                batch = rows[i : i + max_batch_size]
                ins = insert(table).values(batch)
                stmt = ins.on_conflict_do_nothing(
                    index_elements=[table.c[name] for name in pk_cols]
                )
                await session.execute(stmt)
                processed += len(batch)

            await session.commit()
            elapsed = time.perf_counter() - start
            logger.info(
                "[upsert_texts] Upserted %d into '%s' in batches (batch_size<=%d), mode=%s, elapsed=%.3fs",
                len(rows),
                table_name,
                max_batch_size,
                mode,
                elapsed,
            )
            return rows

    # use pg to mimic graphdb
    async def upsert_graph(
        self,
        relations: List[Relation],
        table_name: str = "Graph",
        mode: Literal["append", "overwrite"] = "append",
    ):

        edge_rows = []
        node_map: Dict[tuple, Dict[str, Any]] = (
            {}
        )  # key=(id, workspaceId, knowledgeBaseId), value=row

        def is_chunk(node_id: str) -> bool:
            return str(node_id).startswith("chunk-")

        for rel in relations:
            props = rel.properties or {}
            workspace_id = props.get("workspace_id")
            knowledge_base_id = props.get("knowledge_base_id")
            chunk_id = props.get("chunk_id", [])
            source_id = rel.source
            target_id = rel.target
            source_name = None if is_chunk(source_id) else props.get("source")
            target_name = None if is_chunk(target_id) else props.get("target")
            document_id = props.get("document_id", "")

            edge_rows.append(
                {
                    "source": source_id,
                    "target": target_id,
                    "workspaceId": workspace_id,
                    "knowledgeBaseId": knowledge_base_id,
                    "documentId": document_id,
                }
            )

            for node_id, name_hint in (
                (source_id, source_name),
                (target_id, target_name),
            ):
                if is_chunk(node_id):
                    continue
                key = (node_id, workspace_id, knowledge_base_id)
                rec = node_map.get(key)
                if rec is None:
                    rec = {
                        "id": node_id,
                        "workspaceId": workspace_id,
                        "knowledgeBaseId": knowledge_base_id,
                        "entityName": name_hint,
                        "entityType": "entity",
                        "chunkIds": [],
                        "documentId": document_id,
                    }
                    node_map[key] = rec
                if chunk_id and chunk_id not in rec["chunkIds"]:
                    rec["chunkIds"].append(chunk_id)

        GraphModel = self.get_model("Graph")
        NodeModel = self.get_model("Nodes")

        start = time.perf_counter()
        async with get_db_session_maker()() as session:
            now = datetime.now()

            if edge_rows:
                graph_table = GraphModel.__table__
                pk_cols = [c.name for c in graph_table.primary_key.columns]
                cols_per_row = len(edge_rows[0])
                param_budget = 30000
                max_batch_size = max(1, param_budget // cols_per_row)
                for i in range(0, len(edge_rows), max_batch_size):
                    batch = [
                        {**r, "updatedAt": now}
                        for r in edge_rows[i : i + max_batch_size]
                    ]
                    ins = insert(graph_table).values(batch)
                    stmt = ins.on_conflict_do_nothing(
                        index_elements=[graph_table.c[name] for name in pk_cols]
                    )
                    await session.execute(stmt)

            node_rows = list(node_map.values())
            if node_rows:
                node_table = NodeModel.__table__
                for nr in node_rows:
                    if nr.get("chunkIds"):
                        nr["chunkIds"] = list(dict.fromkeys(nr["chunkIds"]))
                cols_per_row = len(node_rows[0])
                param_budget = 30000
                max_batch_size = max(1, param_budget // cols_per_row)
                for i in range(0, len(node_rows), max_batch_size):
                    batch = [
                        {**nr, "updatedAt": now}
                        for nr in node_rows[i : i + max_batch_size]
                    ]
                    ins = insert(node_table).values(batch)
                    stmt = ins.on_conflict_do_update(
                        index_elements=[
                            node_table.c.id,
                            node_table.c.workspaceId,
                            node_table.c.knowledgeBaseId,
                        ],
                        set_={
                            "entityName": func.coalesce(
                                ins.excluded.entityName, node_table.c.entityName
                            ),
                            "entityType": func.coalesce(
                                ins.excluded.entityType, node_table.c.entityType
                            ),
                            "chunkIds": func.coalesce(
                                func.array_cat(
                                    node_table.c.chunkIds, ins.excluded.chunkIds
                                ),
                                node_table.c.chunkIds,
                                ins.excluded.chunkIds,
                            ),
                            "documentId": func.coalesce(
                                ins.excluded.documentId, node_table.c.documentId
                            ),
                            "updatedAt": now,
                        },
                    )
                    await session.execute(stmt)

            await session.commit()
            elapsed = time.perf_counter() - start
            logger.info(
                "[upsert_graph] Upserted %d edges and %d nodes, elapsed=%.3fs",
                len(edge_rows),
                len(node_rows),
                elapsed,
            )
            return {"edges": len(edge_rows), "nodes": len(node_rows)}

    async def query_node(
        self,
        node_id: str,
        workspace_id: str,
        knowledge_base_id: str,
    ) -> Entity:
        NodeModel = self.get_model("Nodes")
        async with get_db_session_maker()() as session:
            stmt = (
                select(NodeModel)
                .where(NodeModel.id == node_id)
                .where(NodeModel.workspaceId == workspace_id)
                .where(NodeModel.knowledgeBaseId == knowledge_base_id)
            )
            row = (await session.execute(stmt)).scalars().first()

        if not row:
            raise ValueError(f"Node not found: {node_id}")

        name = getattr(row, "entityName", None) or ""
        etype = getattr(row, "entityType", None) or "UNKNOWN"
        chunk_ids = getattr(row, "chunkIds", None) or []
        if isinstance(chunk_ids, list):
            chunk_ids = list(dict.fromkeys(chunk_ids))

        meta = {
            "entity_type": etype,
            "description": [],
            "chunk_ids": chunk_ids,
            "document_id": getattr(row, "documentId", ""),
            "workspace_id": getattr(row, "workspaceId", ""),
            "knowledge_base_id": getattr(row, "knowledgeBaseId", ""),
        }
        return Entity(id=node_id, page_content=name, metadata=meta)

    async def pagerank_top_chunks_with_reset(
        self,
        workspace_id: str,
        knowledge_base_id: str,
        reset_weights: Dict[str, float],
        topk: int,
        alpha: float = 0.85,
    ) -> List[Tuple[str, float]]:
        if topk <= 0:
            return []

        start = time.perf_counter()
        GraphModel = self.get_model("Graph")

        async with get_db_session_maker()() as session:
            stmt = (
                select(GraphModel)
                .where(GraphModel.workspaceId == workspace_id)
                .where(GraphModel.knowledgeBaseId == knowledge_base_id)
            )
            rows = list((await session.execute(stmt)).scalars().all())

        if not rows:
            return []

        G = nx.DiGraph()
        for r in rows:
            if getattr(r, "source", None) and getattr(r, "target", None):
                G.add_edge(r.source, r.target)

        if G.number_of_nodes() == 0:
            return []

        personalization: Dict[str, float] = {}
        total = 0.0
        for node, w in (reset_weights or {}).items():
            if node in G:
                try:
                    val = float(w)
                except Exception:
                    continue
                if not math.isfinite(val) or val <= 0:
                    continue
                personalization[node] = val
                total += val

        if total <= 0:
            return []
        for node in personalization:
            personalization[node] /= total

        pr = nx.pagerank(
            G.to_undirected(), alpha=alpha, personalization=personalization
        )
        chunk_scores = [
            (node, score)
            for node, score in pr.items()
            if str(node).startswith("chunk-")
        ]
        chunk_scores.sort(key=lambda x: x[1], reverse=True)
        out = chunk_scores[:topk]

        elapsed = time.perf_counter() - start
        logger.info(
            "[pagerank_top_chunks_with_reset] nodes=%d, returned=%d, elapsed=%.3fs",
            G.number_of_nodes(),
            len(out),
            elapsed,
        )
        return out

    async def clean_table(
        self,
        table_name: str,
        where: Dict[str, Any],
    ):
        # Clean all rows matching the where criteria
        # where {"key": "value"}
        model = self.get_model(table_name)

        start = time.perf_counter()
        async with get_db_session_maker()() as session:
            stmt = delete(model).where(
                *[getattr(model, k) == v for k, v in where.items()]
            )
            await session.execute(stmt)
            await session.commit()
            elapsed = time.perf_counter() - start
            logger.info(
                f"[clean_table] Cleaned table '{table_name}', elapsed={elapsed:.3f}s"
            )

    async def upsert_file(
        self,
        file: File,
        table_name: str = "Files",
        mode: Literal["append", "overwrite"] = "append",
    ):
        model = self.get_model(table_name)

        start = time.perf_counter()
        async with get_db_session_maker()() as session:
            now = datetime.now()
            row = dict(file)
            row["updatedAt"] = now

            table = model.__table__
            pk_cols = [c.name for c in table.primary_key.columns]
            ins = insert(table).values(row)
            stmt = ins.on_conflict_do_nothing(
                index_elements=[table.c[name] for name in pk_cols]
            )

            await session.execute(stmt)
            await session.commit()
            elapsed = time.perf_counter() - start
            logger.info(
                f"[upsert_texts] Upserted file information into '{table_name}', mode={mode}, elapsed={elapsed:.3f}s"
            )
            return row

    async def query(
        self,
        query: str,
        workspace_id: str,
        knowledge_base_id: str,
        table_name: str,
        topk: Optional[int] = TOPK,
        topn: Optional[int] = TOPN,
        uri_list: Optional[List[str]] = None,
        require_access: Optional[Literal["private", "public"]] = None,
        columns_to_select: Optional[List[str]] = None,
        distance_threshold: Optional[float] = THRESHOLD_DISTANCE,
    ) -> List[dict]:

        if columns_to_select is None:
            columns_to_select = ["text", "uri", "fileName", "private"]

        if topk is None:
            topk = self.strategy_provider.default_topk
        if topn is None:
            topn = self.strategy_provider.default_topn

        if topn > topk:
            raise ValueError(f"topn ({topn}) must be <= topk ({topk})")

        model = self.get_model(table_name)

        start = time.perf_counter()
        async with get_db_session_maker()() as session:
            q_emb = (await self.embedding_func([query]))[0]
            q_emb = self._to_list(q_emb)

            distance_expr = model.vector.cosine_distance(q_emb).label("distance")

            stmt = select(model, distance_expr)

            if uri_list and hasattr(model, "uri"):
                stmt = stmt.where(model.uri.in_(uri_list))
            if require_access is not None and hasattr(model, "private"):
                stmt = stmt.where(model.private == (require_access == "private"))
            if workspace_id and hasattr(model, "workspaceId"):
                stmt = stmt.where(model.workspaceId == workspace_id)
            if knowledge_base_id and hasattr(model, "knowledgeBaseId"):
                stmt = stmt.where(model.knowledgeBaseId == knowledge_base_id)

            if distance_threshold is not None:
                stmt = stmt.where(distance_expr < float(distance_threshold))

            stmt = stmt.order_by(distance_expr.asc()).limit(topk)

            result = await session.execute(stmt)
            rows = result.all()

            scored = []
            for row, dist in rows:
                payload = {
                    col: getattr(row, col)
                    for col in columns_to_select
                    if hasattr(row, col)
                }
                payload["distance"] = dist
                scored.append(payload)

            elapsed = time.perf_counter() - start
            logger.info(
                f"[query] Retrieved {len(scored)} records from '{table_name}', elapsed={elapsed:.3f}s"
            )
            return scored

    # Function overload to handle list of queries
    async def query(
        self,
        query: List[str],
        workspace_id: str,
        knowledge_base_id: str,
        table_name: str,
        topn: Optional[int] = TOPN,
        topk: Optional[int] = TOPK,
        uri_list: Optional[List[str]] = None,
        require_access: Optional[Literal["private", "public"]] = None,
        columns_to_select: Optional[List[str]] = None,
        distance_threshold: Optional[float] = THRESHOLD_DISTANCE,
    ) -> List[dict]:
        if columns_to_select is None:
            columns_to_select = ["text", "uri", "fileName", "private"]

        if topk is None:
            topk = self.strategy_provider.default_topk
        if topn is None:
            topn = self.strategy_provider.default_topn

        if topn > topk:
            raise ValueError(f"topn ({topn}) must be <= topk ({topk})")

        model = self.get_model(table_name)

        start = time.perf_counter()
        async with get_db_session_maker()() as session:
            # Generate embeddings for all query strings
            q_embs = await self.embedding_func(query)
            q_embs = [self._to_list(emb) for emb in q_embs]

            # Calculate cosine distance for each query embedding and take the minimum
            distance_expressions = [
                model.vector.cosine_distance(q_emb) for q_emb in q_embs
            ]

            # Use func.least to get the minimum distance among all query embeddings
            if len(distance_expressions) == 1:
                distance_expr = distance_expressions[0].label("distance")
            else:
                distance_expr = func.least(*distance_expressions).label("distance")

            stmt = select(model, distance_expr)

            if uri_list and hasattr(model, "uri"):
                stmt = stmt.where(model.uri.in_(uri_list))
            if require_access is not None and hasattr(model, "private"):
                stmt = stmt.where(model.private == (require_access == "private"))
            if workspace_id and hasattr(model, "workspaceId"):
                stmt = stmt.where(model.workspaceId == workspace_id)
            if knowledge_base_id and hasattr(model, "knowledgeBaseId"):
                stmt = stmt.where(model.knowledgeBaseId == knowledge_base_id)

            if distance_threshold is not None:
                stmt = stmt.where(distance_expr < float(distance_threshold))

            stmt = stmt.order_by(distance_expr.asc()).limit(topk)

            result = await session.execute(stmt)
            rows = result.all()

            scored = []
            for row, dist in rows:
                payload = {
                    col: getattr(row, col)
                    for col in columns_to_select
                    if hasattr(row, col)
                }
                payload["distance"] = dist
                scored.append(payload)

            elapsed = time.perf_counter() - start
            logger.info(
                f"[query] Retrieved {len(scored)} records from '{table_name}', elapsed={elapsed:.3f}s"
            )
            return scored

    async def query_by_keys(
        self,
        key_value: List[str],
        workspace_id: str,
        knowledge_base_id: str,
        table_name: str,
        key_column: str = "documentKey",
        columns_to_select: Optional[List[str]] = None,
        limit: Optional[int] = None,
    ) -> List[dict]:
        model = self.get_model(table_name)
        async with get_db_session_maker()() as session:
            stmt = select(model)
            if key_value:
                stmt = stmt.where(getattr(model, key_column).in_(key_value))
            if workspace_id and hasattr(model, "workspaceId"):
                stmt = stmt.where(model.workspaceId == workspace_id)
            if knowledge_base_id and hasattr(model, "knowledgeBaseId"):
                stmt = stmt.where(model.knowledgeBaseId == knowledge_base_id)
            if limit is not None:
                stmt = stmt.limit(limit)

            result = await session.execute(stmt)
            rows = list(result.scalars().all())

            if columns_to_select is None:  # query all if nothing provided
                columns_to_select = [c.name for c in model.__table__.columns]

            out: List[dict] = []
            for r in rows:
                rec = {}
                for col in columns_to_select:
                    if not hasattr(r, col):
                        continue
                    val = getattr(r, col)
                    # normalize HalfVector/Vector -> python list[float]
                    if hasattr(val, "to_list"):
                        rec[col] = val.to_list()
                    elif hasattr(val, "tolist"):
                        rec[col] = val.tolist()
                    else:
                        rec[col] = list(val) if isinstance(val, (list, tuple)) else val
                out.append(rec)
            return out

    async def get_existing_document_keys(
        self,
        uri: str,
        workspace_id: str,
        knowledge_base_id: str,
        table_name: str,
    ) -> List[str]:
        model = self.get_model(table_name)
        async with get_db_session_maker()() as s:
            stmt = (
                select(model)
                .where(model.uri == uri)
                .where(model.workspaceId == workspace_id)
                .where(model.knowledgeBaseId == knowledge_base_id)
            )
            result = await s.execute(stmt)
            rows = list(result.scalars().all())
            return [
                getattr(r, "documentKey", None)
                for r in rows
                if getattr(r, "documentKey", None)
            ]

    async def get_table(self, table_name: str) -> List[dict]:
        model = self.get_model(table_name)
        async with get_db_session_maker()() as session:
            result = await session.execute(select(model))
            rows = list(result.scalars().all())
            out = []
            for r in rows:
                rec = {}
                for col in r.__table__.columns.keys():  # type: ignore
                    val = getattr(r, col, None)
                    if hasattr(val, "to_list"):
                        rec[col] = val.to_list()
                    elif hasattr(val, "tolist"):
                        rec[col] = val.tolist()
                    else:
                        rec[col] = val
                out.append(rec)
            return out

    async def _init_vdb(self, embedding_dimension: int, *args, **kwargs):
        async with get_db_engine().begin() as conn:
            Chunks = self.get_model("Chunks")
            Files = self.get_model("Files")
            Triplets = self.get_model("Triplets")
            Items = self.get_model("Items")
            Graph = self.get_model("Graph")
            Nodes = self.get_model("Nodes")

            def _create(sync_conn):
                PGBase.metadata.create_all(
                    bind=sync_conn,
                    tables=[
                        Chunks.__table__,
                        Files.__table__,
                        Triplets.__table__,
                        Items.__table__,
                        Graph.__table__,
                        Nodes.__table__,
                    ],
                )

            await conn.run_sync(_create)<|MERGE_RESOLUTION|>--- conflicted
+++ resolved
@@ -157,11 +157,7 @@
 
             # Compute a safe batch size based on parameter budget to avoid exceeding
             # PostgreSQL's 65535 bind parameter limit for a single statement.
-<<<<<<< HEAD
             # We conservatively cap at 30000 total parameters per statement.
-=======
-            # We conservatively cap at 60000 total parameters per statement.
->>>>>>> bdad561d
             param_budget = 30000
             max_batch_size = max(1, param_budget // cols_per_row)
 

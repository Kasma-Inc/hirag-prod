from datetime import datetime
from typing import List, Optional

from sqlalchemy import DateTime, String
from sqlalchemy.orm import Mapped, mapped_column
from sqlalchemy.types import ARRAY

from hirag_prod.schema.base import Base


class Node(Base):
    __tablename__ = "Nodes"

<<<<<<< HEAD
    id: Mapped[str] = mapped_column(String, primary_key=True, nullable=False)
    workspaceId: Mapped[str] = mapped_column(String, primary_key=True, nullable=False)
    knowledgeBaseId: Mapped[str] = mapped_column(
        String, primary_key=True, nullable=False
    )

    entityName: Mapped[Optional[str]] = mapped_column(String, nullable=False)
    entityType: Mapped[Optional[str]] = mapped_column(
        String, nullable=False, default="entity"
    )
    chunkIds: Mapped[Optional[List[str]]] = mapped_column(ARRAY(String), nullable=False)

    updatedAt: Mapped[datetime] = mapped_column(
        DateTime, default=datetime.now, nullable=False
    )
    documentId: Mapped[str] = mapped_column(
=======
    id: str = Column(String, primary_key=True, nullable=False)
    workspaceId: str = Column(String, primary_key=True, nullable=False)
    knowledgeBaseId: str = Column(String, primary_key=True, nullable=False)

    entityName: Optional[str] = Column(String, nullable=False)
    entityType: Optional[str] = Column(String, nullable=False, default="entity")
    chunkIds: Optional[List[str]] = Column(ARRAY(String), nullable=False)

    updatedAt: datetime = Column(DateTime, default=datetime.now, nullable=False)
    uri: str = Column(String, nullable=False)
    documentId: str = Column(
>>>>>>> 7a6cb15d
        String, nullable=False
    )  # For tracing back to the source document

    def __iter__(self):
        for column_name in self.__table__.columns.keys():
            yield column_name, getattr(self, column_name)<|MERGE_RESOLUTION|>--- conflicted
+++ resolved
@@ -11,7 +11,6 @@
 class Node(Base):
     __tablename__ = "Nodes"
 
-<<<<<<< HEAD
     id: Mapped[str] = mapped_column(String, primary_key=True, nullable=False)
     workspaceId: Mapped[str] = mapped_column(String, primary_key=True, nullable=False)
     knowledgeBaseId: Mapped[str] = mapped_column(
@@ -27,20 +26,8 @@
     updatedAt: Mapped[datetime] = mapped_column(
         DateTime, default=datetime.now, nullable=False
     )
+    uri: Mapped[str] = mapped_column(String, nullable=False)
     documentId: Mapped[str] = mapped_column(
-=======
-    id: str = Column(String, primary_key=True, nullable=False)
-    workspaceId: str = Column(String, primary_key=True, nullable=False)
-    knowledgeBaseId: str = Column(String, primary_key=True, nullable=False)
-
-    entityName: Optional[str] = Column(String, nullable=False)
-    entityType: Optional[str] = Column(String, nullable=False, default="entity")
-    chunkIds: Optional[List[str]] = Column(ARRAY(String), nullable=False)
-
-    updatedAt: datetime = Column(DateTime, default=datetime.now, nullable=False)
-    uri: str = Column(String, nullable=False)
-    documentId: str = Column(
->>>>>>> 7a6cb15d
         String, nullable=False
     )  # For tracing back to the source document
 

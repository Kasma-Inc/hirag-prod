from datetime import datetime
from typing import List, Optional

from sqlalchemy import Boolean, Column, DateTime, Float, Integer, String, Text
from sqlalchemy.types import ARRAY

from hirag_prod.schema.base import Base
from hirag_prod.schema.vector_config import vec_type


class Item(Base):
    __tablename__ = "Items"

    # Item Data
    documentKey: str = Column(String, primary_key=True, nullable=False)
    knowledgeBaseId: str = Column(String, primary_key=True, nullable=False)
    workspaceId: str = Column(String, primary_key=True, nullable=False)
    text: str = Column(Text, nullable=False)
    # From FileMetadata
    fileName: str = Column(String, nullable=False)
    uri: str = Column(String, nullable=False)
    private: bool = Column(Boolean, default=False, nullable=False)
    type: Optional[str] = Column(String, nullable=True)
    pageNumber: Optional[int] = Column(Integer, nullable=True)
    uploadedAt: Optional[datetime] = Column(DateTime, nullable=True)
    # From ChunkMetadata
    documentId: str = Column(String, nullable=False)
    chunkIdx: Optional[int] = Column(Integer, nullable=True)
    chunkType: Optional[str] = Column(String, nullable=True)
    pageImageUrl: Optional[str] = Column(String, nullable=True)
    pageWidth: Optional[float] = Column(Float, nullable=True)
    pageHeight: Optional[float] = Column(Float, nullable=True)
    headers: Optional[List[str]] = Column(ARRAY(String), nullable=True)
    children: Optional[List[str]] = Column(ARRAY(String), nullable=True)
    caption: Optional[str] = Column(String, nullable=True)
    bbox: Optional[List[float]] = Column(ARRAY(Float), nullable=True)
    # Computed Data
<<<<<<< HEAD
    token_list: List[str] = Column(ARRAY(String), nullable=False)
    token_start_index_list: List[int] = Column(ARRAY(Integer), nullable=False)
    token_end_index_list: List[int] = Column(ARRAY(Integer), nullable=False)
    translation: str = Column(Text, nullable=False)
    translation_token_list: List[str] = Column(ARRAY(String), nullable=False)
    translation_token_start_index_list: List[int] = Column(
        ARRAY(Integer), nullable=False
    )
    translation_token_end_index_list: List[int] = Column(ARRAY(Integer), nullable=False)
=======
    translation: str = Column(Text, nullable=False)
>>>>>>> 7ec10da2
    vector: List[float] = Column(vec_type, nullable=False)
    updatedAt: datetime = Column(DateTime, default=datetime.now, nullable=False)

    def __iter__(self):
        for column in self.__table__.columns:
            yield column.name, getattr(self, column.name)<|MERGE_RESOLUTION|>--- conflicted
+++ resolved
@@ -35,7 +35,6 @@
     caption: Optional[str] = Column(String, nullable=True)
     bbox: Optional[List[float]] = Column(ARRAY(Float), nullable=True)
     # Computed Data
-<<<<<<< HEAD
     token_list: List[str] = Column(ARRAY(String), nullable=False)
     token_start_index_list: List[int] = Column(ARRAY(Integer), nullable=False)
     token_end_index_list: List[int] = Column(ARRAY(Integer), nullable=False)
@@ -45,9 +44,6 @@
         ARRAY(Integer), nullable=False
     )
     translation_token_end_index_list: List[int] = Column(ARRAY(Integer), nullable=False)
-=======
-    translation: str = Column(Text, nullable=False)
->>>>>>> 7ec10da2
     vector: List[float] = Column(vec_type, nullable=False)
     updatedAt: datetime = Column(DateTime, default=datetime.now, nullable=False)
 

from datetime import datetime

from sqlalchemy import DateTime, String
from sqlalchemy.orm import Mapped, mapped_column

from hirag_prod.schema.base import Base


class Graph(Base):
    __tablename__ = "Graph"

<<<<<<< HEAD
    source: Mapped[str] = mapped_column(String, primary_key=True, nullable=False)
    target: Mapped[str] = mapped_column(String, primary_key=True, nullable=False)
    workspaceId: Mapped[str] = mapped_column(String, primary_key=True, nullable=False)
    knowledgeBaseId: Mapped[str] = mapped_column(
        String, primary_key=True, nullable=False
    )
    updatedAt: Mapped[datetime] = mapped_column(
        DateTime, default=datetime.now, nullable=False
    )
    documentId: Mapped[str] = mapped_column(
=======
    source: str = Column(String, primary_key=True, nullable=False)
    target: str = Column(String, primary_key=True, nullable=False)
    uri: str = Column(String, nullable=False)
    workspaceId: str = Column(String, primary_key=True, nullable=False)
    knowledgeBaseId: str = Column(String, primary_key=True, nullable=False)
    updatedAt: datetime = Column(DateTime, default=datetime.now, nullable=False)
    documentId: str = Column(
>>>>>>> 7a6cb15d
        String, nullable=False
    )  # For tracing back to the source document

    def __iter__(self):
        for column_name in self.__table__.columns.keys():
            yield column_name, getattr(self, column_name)<|MERGE_RESOLUTION|>--- conflicted
+++ resolved
@@ -9,9 +9,9 @@
 class Graph(Base):
     __tablename__ = "Graph"
 
-<<<<<<< HEAD
     source: Mapped[str] = mapped_column(String, primary_key=True, nullable=False)
     target: Mapped[str] = mapped_column(String, primary_key=True, nullable=False)
+    uri: Mapped[str] = mapped_column(String, nullable=False)
     workspaceId: Mapped[str] = mapped_column(String, primary_key=True, nullable=False)
     knowledgeBaseId: Mapped[str] = mapped_column(
         String, primary_key=True, nullable=False
@@ -20,15 +20,6 @@
         DateTime, default=datetime.now, nullable=False
     )
     documentId: Mapped[str] = mapped_column(
-=======
-    source: str = Column(String, primary_key=True, nullable=False)
-    target: str = Column(String, primary_key=True, nullable=False)
-    uri: str = Column(String, nullable=False)
-    workspaceId: str = Column(String, primary_key=True, nullable=False)
-    knowledgeBaseId: str = Column(String, primary_key=True, nullable=False)
-    updatedAt: datetime = Column(DateTime, default=datetime.now, nullable=False)
-    documentId: str = Column(
->>>>>>> 7a6cb15d
         String, nullable=False
     )  # For tracing back to the source document
 

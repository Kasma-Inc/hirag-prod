--- conflicted
+++ resolved
@@ -1,22 +1,14 @@
-<<<<<<< HEAD
-from .chunk import Chunk
-from .entity import Entity
-from .file import File, FileMetadata
-from .loader import LoaderType
-from .relation import Relation
-from .schema_utils import (
+from hirag_prod.schema.chunk import Chunk
+from hirag_prod.schema.entity import Entity
+from hirag_prod.schema.file import File, FileMetadata
+from hirag_prod.schema.loader import LoaderType
+from hirag_prod.schema.relation import Relation
+from hirag_prod.schema_utils import (
     get_chunk_schema,
     get_file_schema,
     pydantic_model_to_pyarrow_schema,
     pydantic_to_pyarrow_type,
 )
-=======
-from hirag_prod.schema.chunk import Chunk
-from hirag_prod.schema.entity import Entity
-from hirag_prod.schema.file import File, FileMetadata
-from hirag_prod.schema.loader import LoaderType
-from hirag_prod.schema.relation import Relation
->>>>>>> 2e580f17
 
 __all__ = [
     "File",

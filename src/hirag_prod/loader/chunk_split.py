from enum import Enum
from typing import Any, Dict, List, Optional

from docling_core.transforms.chunker import HierarchicalChunker
from docling_core.types.doc import DocItemLabel, DoclingDocument
from langchain_text_splitters import RecursiveCharacterTextSplitter

from hirag_prod._utils import compute_mdhash_id
from hirag_prod.chunk import DotsHierarchicalChunker, DotsRecursiveChunker
from hirag_prod.schema.chunk import Chunk
from hirag_prod.schema.file import File
from hirag_prod.schema.item import Item

CHUNK_SIZE = 1200
CHUNK_OVERLAP = 200
SEPARATORS = ["=+=+=+=+=+=+=+=+="]


class ChunkType(Enum):
    """Enumeration of chunk types based on DocItem labels."""

    TEXT = "text"
    TABLE = "table"
    LIST = "list"
    TITLE = "title"
    SECTION_HEADER = "section_header"
    PARAGRAPH = "paragraph"
    CODE = "code"
    CAPTION = "caption"
    FORMULA = "formula"
    PICTURE = "picture"
    CHART = "chart"
    FOOTNOTE = "footnote"
    PAGE_FOOTER = "page_footer"
    PAGE_HEADER = "page_header"
    DOCUMENT_INDEX = "document_index"
    CHECKBOX = "checkbox"
    FORM = "form"
    KEY_VALUE_REGION = "key_value_region"
    GRADING_SCALE = "grading_scale"
    HANDWRITTEN_TEXT = "handwritten_text"
    EMPTY_VALUE = "empty_value"
    REFERENCE = "reference"
    MIXED = "mixed"
    UNKNOWN = "unknown"


LABEL_TO_CHUNK_TYPE = {
    DocItemLabel.TEXT: ChunkType.TEXT,
    DocItemLabel.TABLE: ChunkType.TABLE,
    DocItemLabel.LIST_ITEM: ChunkType.LIST,
    DocItemLabel.TITLE: ChunkType.TITLE,
    DocItemLabel.SECTION_HEADER: ChunkType.SECTION_HEADER,
    DocItemLabel.PARAGRAPH: ChunkType.PARAGRAPH,
    DocItemLabel.CODE: ChunkType.CODE,
    DocItemLabel.CAPTION: ChunkType.CAPTION,
    DocItemLabel.FORMULA: ChunkType.FORMULA,
    DocItemLabel.PICTURE: ChunkType.PICTURE,
    DocItemLabel.CHART: ChunkType.CHART,
    DocItemLabel.FOOTNOTE: ChunkType.FOOTNOTE,
    DocItemLabel.PAGE_FOOTER: ChunkType.PAGE_FOOTER,
    DocItemLabel.PAGE_HEADER: ChunkType.PAGE_HEADER,
    DocItemLabel.DOCUMENT_INDEX: ChunkType.DOCUMENT_INDEX,
    DocItemLabel.CHECKBOX_SELECTED: ChunkType.CHECKBOX,
    DocItemLabel.CHECKBOX_UNSELECTED: ChunkType.CHECKBOX,
    DocItemLabel.FORM: ChunkType.FORM,
    DocItemLabel.KEY_VALUE_REGION: ChunkType.KEY_VALUE_REGION,
    DocItemLabel.GRADING_SCALE: ChunkType.GRADING_SCALE,
    DocItemLabel.HANDWRITTEN_TEXT: ChunkType.HANDWRITTEN_TEXT,
    DocItemLabel.EMPTY_VALUE: ChunkType.EMPTY_VALUE,
    DocItemLabel.REFERENCE: ChunkType.REFERENCE,
}


# ======================== docling chunker ========================
def _extract_docling_chunk_meta(chunk) -> dict:
    """Extract page number and merged bbox from a Docling chunk."""
    chunk_idx = chunk.meta.chunk_idx
    min_l = float("inf")
    max_r = float("-inf")
    max_t = float("-inf")
    min_b = float("inf")
    page_no = None
    headers = chunk.meta.headings
    children = chunk.meta.children

    for item in chunk.meta.doc_items or []:
        for prov in item.prov or []:
            if page_no is None:
                page_no = prov.page_no
            bb = prov.bbox
            if bb.l < min_l:
                min_l = bb.l
            if bb.r > max_r:
                max_r = bb.r
            if bb.t > max_t:
                max_t = bb.t
            if bb.b < min_b:
                min_b = bb.b

    has_bbox = min_l != float("inf")
    return {
        "chunk_idx": chunk_idx,
        "page_number": int(page_no) if page_no else None,
        "x_0": float(min_l) if has_bbox else None,
        "y_0": float(max_t) if has_bbox else None,
        "x_1": float(max_r) if has_bbox else None,
        "y_1": float(min_b) if has_bbox else None,
        "headers": headers if headers else None,
        "children": children if children else None,
    }


def _build_doc_pages_map(doc: DoclingDocument) -> dict[int, tuple[float, float]]:
    """
    Build a map of page numbers to their bounding boxes.
    """
    size_map: dict[int, tuple[float, float]] = {}
    for k, pg in doc.pages.items():
        pn = pg.page_no if hasattr(pg, "page_no") else int(k)
        size_map[int(pn)] = (pg.size.width, pg.size.height)
    return size_map


def determine_docling_chunk_type(chunk) -> ChunkType:
    """
    Determine the type of a chunk based on its doc_items.

    Args:
        chunk: A DocChunk object containing doc_items with labels

    Returns:
        ChunkType: The determined type of the chunk
    """
    if not chunk.meta.doc_items:
        return ChunkType.UNKNOWN

    # Get all unique labels from doc_items
    labels = {item.label for item in chunk.meta.doc_items}

    # If only one type of item, return that type
    if len(labels) == 1:
        label = labels.pop()
        return LABEL_TO_CHUNK_TYPE.get(label, ChunkType.UNKNOWN)

    # If multiple types, return MIXED
    return ChunkType.MIXED


def chunk_docling_document(docling_doc: DoclingDocument, doc_md: File) -> List[Chunk]:
    """
    Split a docling document into chunks and return a list of Chunk objects.
    Each chunk will inherit metadata from the original document.

    Args:
        docling_doc: The docling document to be chunked
        doc_md: File object containing file information
               (type, filename, uri, etc.) that will be inherited by each chunk

    Returns:
        List[Chunk]: A list of Chunk objects with proper metadata including
                    chunk-specific metadata and inherited file metadata
    """
    # Initialize the chunker
    chunker = HierarchicalChunker()

    # Generate chunks from the document
    doc_chunks = chunker.chunk(docling_doc)

    doc_pages_map = _build_doc_pages_map(docling_doc)

    # Convert to Chunk objects
    chunks = []
    chunk_id_mapping = {}

    for _, chunk in enumerate(doc_chunks):
        chunk_type = determine_docling_chunk_type(chunk)
        docling_chunk_meta = _extract_docling_chunk_meta(chunk)

        page_number = docling_chunk_meta["page_number"]
        page_width = None
        page_height = None
        if page_number is not None:
            page_size = doc_pages_map.get(page_number)
            if page_size is not None:
                page_width, page_height = page_size

        # Convert x_0, y_0, x_1, y_1 to bbox format if coordinates are available
        bbox = None
        if all(
            coord is not None
            for coord in [
                docling_chunk_meta["x_0"],
                docling_chunk_meta["y_0"],
                docling_chunk_meta["x_1"],
                docling_chunk_meta["y_1"],
            ]
        ):
            bbox = [
                docling_chunk_meta["x_0"],
                docling_chunk_meta["y_0"],
                docling_chunk_meta["x_1"],
                docling_chunk_meta["y_1"],
            ]

        chunk_obj = Chunk(
            documentKey=compute_mdhash_id(chunk.text, prefix="chunk-"),
            text=chunk.text,
            chunkIdx=docling_chunk_meta["chunk_idx"],
            documentId=doc_md.documentKey,
            chunkType=chunk_type.value,
            pageNumber=page_number,
            pageImageUrl=None,
            pageWidth=float(page_width) if page_width is not None else None,
            pageHeight=float(page_height) if page_height is not None else None,
            bbox=bbox,
            caption=None,
            # TODO: If using docling in the future, may need to do indexing for headers
            headers=(
                docling_chunk_meta["headers"] if docling_chunk_meta["headers"] else None
            ),
            # inherit file metadata
            type=doc_md.type,
            fileName=doc_md.fileName,
            uri=doc_md.uri,
            private=doc_md.private,
            uploadedAt=doc_md.uploadedAt,
            knowledgeBaseId=doc_md.knowledgeBaseId,
            workspaceId=doc_md.workspaceId,
            children=(
                docling_chunk_meta["children"]
                if docling_chunk_meta["children"]
                else None
            ),
        )

        chunks.append(chunk_obj)
        chunk_id_mapping[chunk_obj.chunkIdx] = chunk_obj.documentKey

    # Translate all chunk IDs to their document keys
    for chunk in chunks:
        if chunk.headers:
            chunk.headers = [
                chunk_id_mapping.get(header_id) for header_id in chunk.headers
            ]
        if chunk.children:
            chunk.children = [
                chunk_id_mapping.get(child_id) for child_id in chunk.children
            ]

    chunks.sort(key=lambda c: c.chunkIdx)

    return chunks


# ======================== Dots OCR chunker ========================

"""
    Generate format: [{page_no: int, full_layout_info: [{bbox:[int, int, int, int], category: str, text: str}, ...boxes]}, ...pages ]
    Possible types: ['Caption', 'Footnote', 'Formula', 'List-item', 'Page-footer', 'Page-header', 'Picture', 'Section-header', 'Table', 'Text', 'Title']
"""


def _dots_category_to_chunk_type(category: str) -> ChunkType:
    """
    Convert a dots OCR category to a ChunkType.

    Args:
        category: The category from dots OCR

    Returns:
        ChunkType: The corresponding chunk type
    """
    category_mapping = {
        "Caption": ChunkType.CAPTION,
        "Footnote": ChunkType.FOOTNOTE,
        "Formula": ChunkType.FORMULA,
        "List-item": ChunkType.LIST,
        "Page-footer": ChunkType.PAGE_FOOTER,
        "Page-header": ChunkType.PAGE_HEADER,
        "Picture": ChunkType.PICTURE,
        "Section-header": ChunkType.SECTION_HEADER,
        "Table": ChunkType.TABLE,
        "Text": ChunkType.TEXT,
        "Title": ChunkType.TITLE,
    }
    return category_mapping.get(category, ChunkType.UNKNOWN)


def _transform_bbox_dims(bbox: List[float], height) -> List[float]:
    # The dim from dots is from top left, transfer to dim bottom left but keep same order of dims that new y0 > new y1
    x_0, y_0, x_1, y_1 = bbox
    return [x_0, height - y_0, x_1, height - y_1]


def _collect_dots_page_dimensions(
    json_doc: List[Dict[str, Any]],
) -> Dict[int, Dict[str, Any]]:
    page_dimensions: Dict[int, Dict[str, Any]] = {}
    for page in json_doc:
        page_no = page.get("page_no")
        if page_no is not None:
            page_dimensions[page_no] = {
                "width": page.get("width"),
                "height": page.get("height"),
            }
    return page_dimensions


def _transform_bbox_dims_list(
    bboxes: Optional[List[List[float]]],
    pages: Optional[List[int]],
    page_dimensions: Dict[int, Dict[str, Any]],
) -> Optional[List[List[float]]]:
    if not bboxes or not pages:
        return bboxes
    out: List[List[float]] = []
    for bb, pn in zip(bboxes, pages):
        ph = (page_dimensions.get(pn) or {}).get("height")
        if ph is None:
            out.append(bb)
        else:
            out.append(_transform_bbox_dims(bb, ph))
    return out


def get_toc_from_items(items: List[Item]) -> List[Dict[str, Any]]:
    ToC = []
    vis_items = set()
    item_to_index = {}
    for idx, item in enumerate(items):
        item_to_index[item.documentKey] = idx

    def _is_header(item: Item) -> bool:
        return item.chunkType in [
            ChunkType.TITLE.value,
            ChunkType.SECTION_HEADER.value,
        ]

    def _extract_term(item: Item) -> Dict[str, Any]:
        if not _is_header(item):
            return None

        term = {
            "title": item.text,
            "chunk_id": item.documentKey,
        }

        # Go through children
        valid_children = []
<<<<<<< HEAD
        if chunk.children:
            for child_id in chunk.children:
                child_idx = chunk_to_index.get(child_id)
                if child_id in vis_chunks:
                    continue
                vis_chunks.add(child_id)
                extracted_child = _extract_term(chunks[child_idx])
                if extracted_child:
                    valid_children.append(extracted_child)
=======
        for child_id in item.children:
            child_idx = item_to_index.get(child_id)
            vis_items.add(child_id)
            extracted_child = _extract_term(items[child_idx])
            if extracted_child:
                valid_children.append(extracted_child)
>>>>>>> d64f955e

        term["children"] = valid_children
        return term

    for item in items:
        if item.documentKey in vis_items:
            continue
        vis_items.add(item.documentKey)
        term = _extract_term(item)
        if term:
            ToC.append(term)

    return ToC


def build_rich_toc(items: List[Item], file: File) -> Dict[str, Any]:
    id2item = {i.documentKey: i for i in items}
    tree = get_toc_from_items(items)
    blocks: List[Dict[str, Any]] = []

    def visit(node: Dict[str, Any], level: int) -> None:
        iid = node.get("chunk_id")
        if not iid:
            return
        i = id2item.get(iid)
        if not i:
            return

        bbox = i.bbox or [0, 0, 0, 0]

        blocks.append(
            {
                "type": i.chunkType,
                "hierarchyLevel": level,
                "id": i.documentKey,
                "sourceBoundingBox": {
                    "x0": bbox[0],
                    "y0": bbox[1],
                    "x1": bbox[2],
                    "y1": bbox[3],
                },
                "markdown": i.text or "",
                "pageIndex": i.pageNumber or 0,
                "fileUrl": i.uri or "",
            }
        )

        for child in node.get("children", []):
            visit(child, level + 1)

    for root in tree:
        visit(root, 0)

    content = "\n".join(b.get("markdown", "") for b in blocks if b.get("markdown"))

    return {
        "fileName": file.fileName or "",
        "markdownDocument": (file.text or ""),
        "hierarchy": {
            "content": content,
            "blocks": blocks,
        },
    }


def chunk_dots_document(
    json_doc: List[Dict[str, Any]],
    md_doc: File,
    left_bottom_origin: bool = True,
) -> List[Item]:
    """
    Split a dots document into chunks and return a list of Chunk objects.
    Each chunk will inherit metadata from the original document.
    """

    chunker = DotsHierarchicalChunker()

    # Get chunks from the hierarchical chunker
    dots_chunks = chunker.chunk(json_doc)

    # Convert DotsChunk objects to Chunk objects
    chunks = []

    # Mapping for tmp_chunk_idx to chunk_id
    chunk_id_mapping = {}

    # Try to obtain page dimensions
    page_dimensions = {}
    for page in json_doc:
        page_no = page.get("page_no")
        if page_no is not None:
            page_dimensions[page_no] = {
                "width": page.get("width"),
                "height": page.get("height"),
            }

    for tmp_chunk_idx, dots_chunk in dots_chunks.items():
        # Convert dots category to chunk type
        chunk_type = _dots_category_to_chunk_type(dots_chunk.category)
        page_size = page_dimensions.get(dots_chunk.page_no, {})
        page_width = page_size.get("width", None)
        page_height = page_size.get("height", None)

        bbox = dots_chunk.bbox

        if left_bottom_origin and page_height is not None:
            bbox = _transform_bbox_dims(bbox, page_height)

        # Create the chunk content, including caption if available
        content = dots_chunk.text

        chunk_id = compute_mdhash_id(content, prefix="chunk-")

        chunk_obj = Item(
            documentKey=chunk_id,
            text=content,
            chunkIdx=tmp_chunk_idx,
            documentId=md_doc.documentKey,
            chunkType=chunk_type.value,
            pageNumber=dots_chunk.page_no,
            pageImageUrl=None,
            pageWidth=page_width,
            pageHeight=page_height,
            bbox=bbox,
            caption=dots_chunk.caption,
            # Terms using temporary idx, would be filled later after chunks created
            headers=None,
            children=None,
            # inherit file metadata
            type=md_doc.type,
            fileName=md_doc.fileName,
            uri=md_doc.uri,
            private=md_doc.private,
            uploadedAt=md_doc.uploadedAt,
            knowledgeBaseId=md_doc.knowledgeBaseId,
            workspaceId=md_doc.workspaceId,
        )

        chunk_id_mapping[tmp_chunk_idx] = chunk_id

        chunks.append(chunk_obj)

    chunks.sort(key=lambda c: c.chunkIdx)

    # For all headings & children, do a mapping
    for chunk in chunks:
        tmp_idx = chunk.chunkIdx
        raw_headers = dots_chunks[tmp_idx].headings if tmp_idx in dots_chunks else []
        if raw_headers:
            # Map the chunk ID to the heading text
            header_ids = [chunk_id_mapping[h] for h in raw_headers]
            chunk.headers = header_ids

        raw_children = dots_chunks[tmp_idx].children if tmp_idx in dots_chunks else []
        if raw_children:
            # Map the chunk ID to the children
            child_ids = [chunk_id_mapping[c] for c in raw_children]
            chunk.children = child_ids

    return chunks


def _fetch_header_texts_from_items(
    anchor_key: str, items: Optional[List[Item]]
) -> tuple[list[str], dict[str, str]]:
    """
    Get headers and their texts for the given anchor from items in memory.
    Returns (headers, {header_id: text}); returns ([], {}) if not found.
    """
    if not anchor_key or not items:
        return [], {}

    id2item = {it.documentKey: it for it in items if getattr(it, "documentKey", None)}
    anchor = id2item.get(anchor_key)
    if not anchor or not anchor.headers:
        return [], {}

    headers: List[str] = [h for h in anchor.headers if h in id2item]
    texts = {h: id2item[h].text for h in headers}
    return headers, texts


def chunk_dots_document_recursive(
    json_doc: List[Dict[str, Any]],
    md_doc: File,
    left_bottom_origin: bool = True,
    items: Optional[List[Item]] = None,
) -> List[Chunk]:
    """
    Split a dots document into chunks using DotsRecursiveChunker and return a list of Chunk objects.
    This produces aggregated chunks that may span multiple pages, with pageNumber and bbox aligned by page.
    """
    chunker = DotsRecursiveChunker()
    dense_chunks = chunker.chunk(json_doc)

    page_dimensions = _collect_dots_page_dimensions(json_doc)

    header_cache: Dict[str, tuple[list[str], dict[str, str]]] = {}

    chunks: List[Chunk] = []
    for dchunk in dense_chunks:
        chunk_type = _dots_category_to_chunk_type(dchunk.category)

        pages = dchunk.pages_span or []
        bbox_list = dchunk.bbox or []

        tbbox_list = bbox_list
        if left_bottom_origin:
            tbbox_list = _transform_bbox_dims_list(bbox_list, pages, page_dimensions)

        page_width = None
        page_height = None
        if pages:
            first_page_dim = page_dimensions.get(pages[0], {})
            page_width = first_page_dim.get("width", None)
            page_height = first_page_dim.get("height", None)

        # Get header texts from anchor_key and prepend them
        final_text = dchunk.text or ""
        headers_list: Optional[List[str]] = None
        anchor_key = getattr(dchunk, "anchor_key", None)
        if anchor_key:
            if anchor_key not in header_cache:
                header_cache[anchor_key] = _fetch_header_texts_from_items(
                    anchor_key, items
                )
            hdrs, hdr_texts = header_cache[anchor_key]
            if hdrs:
                headers_list = hdrs
                ordered_header_texts = [
                    hdr_texts.get(h, "") for h in hdrs if hdr_texts.get(h)
                ]
                if ordered_header_texts:
                    final_text = (
                        "\n".join(ordered_header_texts + [final_text])
                        if final_text
                        else "\n".join(ordered_header_texts)
                    )

        chunk_obj = Chunk(
            documentKey=compute_mdhash_id(final_text, prefix="chunk-"),
            text=final_text,
            chunkIdx=dchunk.chunk_idx,
            documentId=md_doc.documentKey,
            chunkType=chunk_type.value,
            pageNumber=pages if pages else None,
            pageImageUrl=None,
            pageWidth=page_width,
            pageHeight=page_height,
            bbox=tbbox_list if tbbox_list else None,
            caption=dchunk.caption,
            headers=headers_list,
            children=None,
            type=md_doc.type,
            fileName=md_doc.fileName,
            uri=md_doc.uri,
            private=md_doc.private,
            uploadedAt=md_doc.uploadedAt,
            knowledgeBaseId=md_doc.knowledgeBaseId,
            workspaceId=md_doc.workspaceId,
        )
        chunks.append(chunk_obj)

    chunks.sort(key=lambda c: c.chunkIdx)
    return chunks


# ======================== langchain chunker ========================
def chunk_langchain_document(
    langchain_doc: File,
    chunk_size: int = CHUNK_SIZE,
    chunk_overlap: int = CHUNK_OVERLAP,
    separators: Optional[List[str]] = SEPARATORS,
    keep_separator: bool = True,
) -> List[Chunk]:
    """
    Split a langchain document into chunks and return a list of Chunk objects.
    Each chunk will inherit metadata from the original document.
    """
    text_splitter = RecursiveCharacterTextSplitter(
        chunk_size=chunk_size,
        chunk_overlap=chunk_overlap,
        separators=separators,
        length_function=len,
        keep_separator=keep_separator,
        is_separator_regex=False,
    )
    chunk_texts = text_splitter.split_text(langchain_doc.text)

    chunks = []
    for idx, chunk in enumerate(chunk_texts):
        chunk_obj = Chunk(
            documentKey=compute_mdhash_id(chunk, prefix="chunk-"),
            text=chunk,
            chunkIdx=idx,
            documentId=langchain_doc.documentKey,
            chunkType="text",
            # Inherit file metadata from doc_md
            type=langchain_doc.type,
            fileName=langchain_doc.fileName,
            pageNumber=langchain_doc.pageNumber,
            uri=langchain_doc.uri,
            private=langchain_doc.private,
            uploadedAt=langchain_doc.uploadedAt,
            # Fields required by ChunkMetadata but not applicable for langchain chunks
            pageImageUrl=None,
            pageWidth=None,
            pageHeight=None,
            bbox=None,
            caption=None,
            headers=None,
            knowledgeBaseId=langchain_doc.knowledgeBaseId,
            workspaceId=langchain_doc.workspaceId,
            children=None,
        )

        chunks.append(chunk_obj)

    return chunks<|MERGE_RESOLUTION|>--- conflicted
+++ resolved
@@ -348,24 +348,15 @@
 
         # Go through children
         valid_children = []
-<<<<<<< HEAD
-        if chunk.children:
-            for child_id in chunk.children:
+        if item.children:
+            for child_id in item.children:
                 child_idx = chunk_to_index.get(child_id)
-                if child_id in vis_chunks:
+                if child_id in vis_items:
                     continue
-                vis_chunks.add(child_id)
-                extracted_child = _extract_term(chunks[child_idx])
+                vis_items.add(child_id)
+                extracted_child = _extract_term(items[child_idx])
                 if extracted_child:
                     valid_children.append(extracted_child)
-=======
-        for child_id in item.children:
-            child_idx = item_to_index.get(child_id)
-            vis_items.add(child_id)
-            extracted_child = _extract_term(items[child_idx])
-            if extracted_child:
-                valid_children.append(extracted_child)
->>>>>>> d64f955e
 
         term["children"] = valid_children
         return term

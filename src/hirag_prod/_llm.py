--- conflicted
+++ resolved
@@ -230,11 +230,7 @@
 
     def __init__(self):
         self._logger = logging.getLogger(LoggerNames.EMBEDDING)
-<<<<<<< HEAD
-        self._http_client = httpx.AsyncClient(timeout=3600)
-=======
         self._http_client = httpx.AsyncClient(timeout=3600.0)
->>>>>>> 0c872020
 
     async def create_embeddings(self, texts: List[str]) -> List[List[float]]:
         """Create embeddings using local service API"""

import logging
import threading
from abc import ABC
from dataclasses import dataclass
from typing import Any, Dict, List, Optional, Tuple, TypeVar, Union

import httpx
import numpy as np
from openai import APIConnectionError, AsyncOpenAI, RateLimitError
from pydantic import BaseModel
from tenacity import (
    retry,
    retry_if_exception_type,
    stop_after_attempt,
    wait_exponential,
)

from hirag_prod._utils import log_error_info
from hirag_prod.configs.embedding_config import EmbeddingConfig
from hirag_prod.configs.functions import (
    get_embedding_config,
    get_envs,
    get_init_config,
    get_llm_config,
    get_shared_variables,
)
from hirag_prod.configs.llm_config import LLMConfig
from hirag_prod.rate_limiter import RateLimiter

# ============================================================================
# Constants
# ============================================================================


class APIConstants:
    """API configuration constants"""

    DEFAULT_RETRY_ATTEMPTS = 5
    DEFAULT_RETRY_MIN_WAIT = 1
    DEFAULT_RETRY_MAX_WAIT = 4
    DEFAULT_RATE_LIMIT = 20
    DEFAULT_RATE_PERIOD = 1
    DEFAULT_BATCH_SIZE = 1000
    DEFAULT_EMBEDDING_MODEL = "text-embedding-3-small"

    # Error keywords for batch size reduction
    BATCH_SIZE_ERROR_KEYWORDS = [
        "invalid_request_error",
        "too large",
        "limit exceeded",
        "input invalid",
        "request too large",
    ]


class LoggerNames:
    """Logger name constants"""

    TOKEN_USAGE = "HiRAG.TokenUsage"
    EMBEDDING = "HiRAG.Embedding"
    CHAT = "HiRAG.Chat"


# ============================================================================
# Data Classes
# ============================================================================


@dataclass
class TokenUsage:
    """Token usage information from OpenAI API response"""

    prompt_tokens: int
    completion_tokens: int
    total_tokens: int

    def __str__(self) -> str:
        return f"Tokens - Prompt: {self.prompt_tokens}, Completion: {self.completion_tokens}, Total: {self.total_tokens}"


# ============================================================================
# Rate Limiting
# ============================================================================

rate_limiter = RateLimiter()

# Retry decorator for API calls
api_retry = retry(
    stop=stop_after_attempt(APIConstants.DEFAULT_RETRY_ATTEMPTS),
    wait=wait_exponential(
        multiplier=1,
        min=APIConstants.DEFAULT_RETRY_MIN_WAIT,
        max=APIConstants.DEFAULT_RETRY_MAX_WAIT,
    ),
    retry=retry_if_exception_type((RateLimitError, APIConnectionError)),
)


# ============================================================================
# Base Classes
# ============================================================================


class SingletonABCMeta(type(ABC)):
    """Thread-safe singleton metaclass that works with ABC"""

    _instances = {}
    _lock = threading.Lock()

    def __call__(cls, *args, **kwargs):
        if cls not in cls._instances:
            with cls._lock:
                if cls not in cls._instances:
                    cls._instances[cls] = super().__call__(*args, **kwargs)
        return cls._instances[cls]


class SingletonMeta(type):
    """Thread-safe singleton metaclass"""

    _instances = {}
    _lock = threading.Lock()

    def __call__(cls, *args, **kwargs):
        if cls not in cls._instances:
            with cls._lock:
                if cls not in cls._instances:
                    cls._instances[cls] = super().__call__(*args, **kwargs)
        return cls._instances[cls]


class BaseAPIClient(ABC, metaclass=SingletonABCMeta):
    """Base class for API clients with singleton pattern"""

    def __init__(self, config: Union[EmbeddingConfig, LLMConfig]):
        if not hasattr(self, "_initialized"):
            self._client = AsyncOpenAI(
                api_key=config.api_key, base_url=config.base_url, max_retries=0
            )
            self._initialized = True

    @property
    def client(self) -> AsyncOpenAI:
        return self._client


# ============================================================================
# Client Implementations
# ============================================================================


class ChatClient(BaseAPIClient):
    """Singleton wrapper for OpenAI async client for Chat"""

    def __init__(self):
        if not hasattr(self, "_initialized"):
            super().__init__(get_llm_config())


class EmbeddingClient(BaseAPIClient):
    """Singleton wrapper for OpenAI async client for Embedding"""

    def __init__(self):
        if not hasattr(self, "_initialized"):
            super().__init__(get_embedding_config())


class LocalEmbeddingClient:
    """Client for local embedding service"""

    def __init__(self):
        self._logger = logging.getLogger(LoggerNames.EMBEDDING)
        self._http_client = httpx.AsyncClient(timeout=3600.0)

    async def create_embeddings(self, texts: List[str]) -> List[List[float]]:
        """Create embeddings using local service API"""
        # Convert texts to messages format expected by local service
        batch_texts_to_embed = [text for text in texts]

        headers = {
            "Content-Type": "application/json",
            "Model-Name": get_embedding_config().model_name,
            "Entry-Point": get_embedding_config().entry_point,
            "Authorization": f"Bearer {get_embedding_config().api_key}",
        }

        payload = {
            "model": get_embedding_config().model_path,
            "input": batch_texts_to_embed,
        }

        response = await self._http_client.post(
            get_embedding_config().base_url, headers=headers, json=payload
        )

        response.raise_for_status()
        result = response.json()

        if get_envs().ENABLE_TOKEN_COUNT:
            # embedding model only needs to count the prompt tokens
            get_shared_variables().input_token_count_dict["embedding"].value += (
                result["usage"]["prompt_tokens"]
                if result["usage"]["prompt_tokens"] is not None
                else 0
            )

        # Extract embeddings from response
        if "data" in result:
            self._logger.info(f"✅ Completed processing {len(result['data'])} texts")
            return [item["embedding"] for item in result["data"]]
        else:
            if isinstance(result, list):
                return result
            else:
                raise ValueError(
                    f"Unexpected response format from local embedding service: {result}"
                )

    async def close(self):
        """Close the HTTP client"""
        await self._http_client.aclose()


class LocalLLMClient:
    """Client for local LLM service"""

    def __init__(self):
        self._http_client = httpx.AsyncClient(timeout=3600.0)

    async def create_chat_completion(
        self, messages: List[Dict[str, str]], **kwargs: Any
    ) -> Dict[str, Any]:
        """Create chat completion using local service API"""
        headers = {
            "Content-Type": "application/json",
            "Model-Name": get_llm_config().model_name,
            "Entry-Point": get_llm_config().entry_point,
            "Authorization": f"Bearer {get_llm_config().authorization_token}",
        }

        payload = {"messages": messages, **kwargs}

        response = await self._http_client.post(
            get_llm_config().base_url, headers=headers, json=payload
        )

        response.raise_for_status()
        result = response.json()

        return result

    async def close(self):
        """Close the HTTP client"""
        await self._http_client.aclose()


# ============================================================================
# Token Usage Tracking
# ============================================================================


class TokenUsageTracker:
    """Handles token usage tracking and statistics"""

    def __init__(self):
        self._total_prompt_tokens = 0
        self._total_completion_tokens = 0
        self._total_tokens = 0
        self._request_count = 0
        self._logger = logging.getLogger(LoggerNames.TOKEN_USAGE)

    def track_usage(self, usage_data, model: str, prompt_preview: str) -> TokenUsage:
        """Track token usage from API response"""
        token_usage = TokenUsage(
            prompt_tokens=usage_data.prompt_tokens,
            completion_tokens=usage_data.completion_tokens,
            total_tokens=usage_data.total_tokens,
        )

        # Update cumulative usage
        self._total_prompt_tokens += usage_data.prompt_tokens
        self._total_completion_tokens += usage_data.completion_tokens
        self._total_tokens += usage_data.total_tokens
        self._request_count += 1

        # Log usage information
        self._logger.info(f"🔢 {model} - Current: {token_usage}")
        self._logger.info(
            f"📊 Cumulative - Requests: {self._request_count}, "
            f"Prompt: {self._total_prompt_tokens}, "
            f"Completion: {self._total_completion_tokens}, "
            f"Total: {self._total_tokens}"
        )
        self._logger.debug(
            f"📝 Prompt preview: {prompt_preview[:100]}{'...' if len(prompt_preview) > 100 else ''}"
        )

        return token_usage

    def get_stats(self) -> Dict[str, Union[int, float]]:
        """Get cumulative token usage statistics"""
        return {
            "request_count": self._request_count,
            "total_prompt_tokens": self._total_prompt_tokens,
            "total_completion_tokens": self._total_completion_tokens,
            "total_tokens": self._total_tokens,
            "avg_tokens_per_request": (
                round(self._total_tokens / self._request_count, 2)
                if self._request_count > 0
                else 0
            ),
        }

    def reset_stats(self) -> None:
        """Reset cumulative token usage statistics"""
        self._total_prompt_tokens = 0
        self._total_completion_tokens = 0
        self._total_tokens = 0
        self._request_count = 0
        self._logger.info("🔄 Token usage statistics have been reset")

    def log_final_stats(self) -> None:
        """Log final token usage statistics summary"""
        if self._request_count > 0:
            stats = self.get_stats()
            self._logger.info("=" * 60)
            self._logger.info("🏁 FINAL TOKEN USAGE SUMMARY")
            self._logger.info(f"📝 Total Requests: {stats['request_count']}")
            self._logger.info(f"🔤 Total Prompt Tokens: {stats['total_prompt_tokens']}")
            self._logger.info(
                f"💬 Total Completion Tokens: {stats['total_completion_tokens']}"
            )
            self._logger.info(f"📊 Total Tokens: {stats['total_tokens']}")
            self._logger.info(
                f"📈 Average Tokens per Request: {stats['avg_tokens_per_request']}"
            )
            self._logger.info("=" * 60)
        else:
            self._logger.info("ℹ️ No API calls were made, no token usage to report")


# ============================================================================
# Main Service Classes
# ============================================================================


class ChatCompletion(metaclass=SingletonMeta):
    """Singleton handler for OpenAI chat completions"""

    def __init__(self):
        if not hasattr(self, "_initialized"):
            self.client = ChatClient().client
            self._completion_limiter = None
            self._token_tracker = TokenUsageTracker()
            self._initialized = True

    T = TypeVar("T", bound=BaseModel)

    @rate_limiter.limit("llm", "LLM_RATE_LIMIT", "LLM_RATE_LIMIT_TIME_UNIT")
    @api_retry
    async def complete(
        self,
        model: str,
        prompt: str,
        system_prompt: Optional[str] = None,
        history_messages: Optional[List[Dict[str, str]]] = None,
        response_format: Optional[type[T]] = None,
        **kwargs: Any,
    ) -> Union[str, T]:
        """
        Complete a chat prompt using the specified model.

        Args:
            model: The model identifier (e.g., "gpt-4o", "gpt-3.5-turbo")
            prompt: The user prompt
            system_prompt: Optional system prompt
            history_messages: Optional conversation history
            response_format: Optional response format
            **kwargs: Additional parameters for the API call

        Returns:
            The completion response as a string
        """
        messages = self._build_messages(system_prompt, history_messages, prompt)

        if response_format is None:
            response = await self.client.chat.completions.create(
                model=model, messages=messages, **kwargs
            )
        else:
            response = await self.client.beta.chat.completions.parse(
                model=model,
                messages=messages,
                response_format=response_format,
                **kwargs,
            )

        # Track token usage
        token_usage = self._token_tracker.track_usage(response.usage, model, prompt)
<<<<<<< HEAD
        if get_env().ENABLE_TOKEN_COUNT:
            get_shared_variables().input_token_count_dict[
                model
            ] += token_usage.prompt_tokens
            get_shared_variables().output_token_count_dict[
                model
            ] += token_usage.completion_tokens
=======
        if get_envs().ENABLE_TOKEN_COUNT:
            get_shared_variables().input_token_count_dict["llm"].value += (
                token_usage.prompt_tokens
                if token_usage.prompt_tokens is not None
                else 0
            )
            get_shared_variables().output_token_count_dict["llm"].value += (
                token_usage.completion_tokens
                if token_usage.completion_tokens is not None
                else 0
            )
>>>>>>> cf5cb82c

        if response_format is None:
            return response.choices[0].message.content
        else:
            return response.choices[0].message.parsed

    def _build_messages(
        self,
        system_prompt: Optional[str],
        history_messages: Optional[List[Dict[str, str]]],
        prompt: str,
    ) -> List[Dict[str, str]]:
        """Build messages list for API call"""
        messages = []

        if system_prompt:
            messages.append({"role": "system", "content": system_prompt})

        if history_messages:
            messages.extend(history_messages)

        messages.append({"role": "user", "content": prompt})
        return messages

    def get_token_usage_stats(self) -> Dict[str, Union[int, float]]:
        """Get cumulative token usage statistics"""
        return self._token_tracker.get_stats()

    def reset_token_usage_stats(self) -> None:
        """Reset cumulative token usage statistics"""
        self._token_tracker.reset_stats()

    def log_final_stats(self) -> None:
        """Log final token usage statistics summary"""
        self._token_tracker.log_final_stats()

    async def close(self):
        """Close underlying client"""
        await self.client.close()


class LocalChatService:
    """Chat service for local LLM services"""

    def __init__(self):
        """Initialize with direct local client (no singleton)"""
        self.client = LocalLLMClient()
        self._logger = logging.getLogger(LoggerNames.CHAT)
        self._token_tracker = TokenUsageTracker()

        self._logger.info(
            f"🔧 LocalChatService initialized with model: {get_llm_config().model_name}"
        )

    @rate_limiter.limit("llm", "LLM_RATE_LIMIT", "LLM_RATE_LIMIT_TIME_UNIT")
    async def complete(
        self,
        prompt: str,
        system_prompt: Optional[str] = None,
        history_messages: Optional[List[Dict[str, str]]] = None,
        **kwargs: Any,
    ) -> str:
        """
        Complete a chat prompt using local service.

        Args:
            prompt: The user prompt
            system_prompt: Optional system prompt
            history_messages: Optional conversation history
            **kwargs: Additional parameters for the API call

        Returns:
            The completion response as a string
        """
        model = get_llm_config().model_name
        messages = self._build_messages(system_prompt, history_messages, prompt)

        self._logger.info(
            f"🔄 Processing chat completion with {len(messages)} messages"
        )

        response = await self.client.create_chat_completion(messages, **kwargs)

        class UsageData:
            def __init__(self, usage_dict):
                self.prompt_tokens = usage_dict["prompt_tokens"]
                self.completion_tokens = usage_dict["completion_tokens"]
                self.total_tokens = usage_dict["total_tokens"]

        usage_data = UsageData(response["usage"])
        token_usage = self._token_tracker.track_usage(usage_data, model, prompt)
<<<<<<< HEAD
        if get_env().ENABLE_TOKEN_COUNT:
            get_shared_variables().input_token_count_dict[
                model
            ] += token_usage.prompt_tokens
            get_shared_variables().output_token_count_dict[
                model
            ] += token_usage.completion_tokens
=======
        if get_envs().ENABLE_TOKEN_COUNT:
            get_shared_variables().input_token_count_dict["llm"].value += (
                token_usage.prompt_tokens
                if token_usage.prompt_tokens is not None
                else 0
            )
            get_shared_variables().output_token_count_dict["llm"].value += (
                token_usage.completion_tokens
                if token_usage.completion_tokens is not None
                else 0
            )
>>>>>>> cf5cb82c

        return response["choices"][0]["message"]["content"]

    def _build_messages(
        self,
        system_prompt: Optional[str],
        history_messages: Optional[List[Dict[str, str]]],
        prompt: str,
    ) -> List[Dict[str, str]]:
        """Build messages list for API call"""
        messages = []

        if system_prompt:
            messages.append({"role": "system", "content": system_prompt})

        if history_messages:
            messages.extend(history_messages)

        messages.append({"role": "user", "content": prompt})
        return messages

    def get_token_usage_stats(self) -> Dict[str, Union[int, float]]:
        """Get cumulative token usage statistics"""
        return self._token_tracker.get_stats()

    def reset_token_usage_stats(self) -> None:
        """Reset cumulative token usage statistics"""
        self._token_tracker.reset_stats()

    def log_final_stats(self) -> None:
        """Log final token usage statistics summary"""
        self._token_tracker.log_final_stats()

    async def close(self):
        """Close the underlying client"""
        await self.client.close()


# ============================================================================
# Embedding Service
# ============================================================================


class BatchProcessor:
    """Handles batch processing logic for embeddings"""

    def __init__(self, logger: logging.Logger):
        self._logger = logger

    async def process_with_adaptive_batching(
        self, texts: List[str], batch_size: int, process_func, model: str
    ) -> np.ndarray:
        """Process texts with adaptive batch sizing"""
        self._logger.info(
            f"🔄 Processing {len(texts)} texts in batches of {batch_size}"
        )

        all_embeddings = []
        current_batch_size = batch_size
        i = 0

        while i < len(texts):
            batch_texts = texts[i : i + current_batch_size]
            batch_num = (i // batch_size) + 1
            total_batches = (len(texts) + batch_size - 1) // batch_size

            self._logger.info(
                f"📦 Processing batch {batch_num}/{total_batches} "
                f"({len(batch_texts)} texts, batch_size={current_batch_size})"
            )

            try:
                batch_embeddings = await process_func(batch_texts, model)
                all_embeddings.append(batch_embeddings)

                self._logger.info("✅ Batch completed successfully")
                i += current_batch_size

                # Reset batch size to original after successful batch
                if current_batch_size < batch_size:
                    current_batch_size = min(batch_size, current_batch_size * 2)
                    self._logger.info(
                        f"📈 Increasing batch size back to {current_batch_size}"
                    )

            except Exception as e:
                current_batch_size = self._handle_batch_error(
                    e, current_batch_size, batch_texts[0] if batch_texts else ""
                )
                if current_batch_size == 0:  # Error was re-raised
                    raise

        return np.concatenate(all_embeddings, axis=0)

    def _handle_batch_error(
        self, error: Exception, current_batch_size: int, sample_text: str
    ) -> Optional[int]:
        """Handle batch processing errors with adaptive sizing"""
        error_msg = str(error).lower()

        # Check if error is related to input size/limits
        if any(
            keyword in error_msg for keyword in APIConstants.BATCH_SIZE_ERROR_KEYWORDS
        ):
            if current_batch_size > 1:
                # Reduce batch size and retry
                new_batch_size = max(1, current_batch_size // 2)
                log_error_info(
                    logging.WARNING,
                    f"⚠️ API limit error, reducing batch size from {current_batch_size} to {new_batch_size}",
                    error,
                )
                return new_batch_size
            else:
                # Even single text fails, this is a different issue
                log_error_info(
                    logging.ERROR,
                    f"❌ Even single text embedding failed, this may be a content issue. Failed text preview: {sample_text[:200]}...",
                    error,
                    raise_error=True,
                )
                return None
        else:
            # Different type of error, don't retry
            log_error_info(
                logging.ERROR,
                "❌ Non-batch-size related error in batch processing",
                error,
                raise_error=True,
            )
            return None


class TextValidator:
    """Validates and cleans text inputs for embedding"""

    @staticmethod
    def validate_and_clean(
        texts: List[Optional[str]],
    ) -> Tuple[List[str], List[int], int]:
        """Return (non-empty cleaned texts, their original indices, total count)."""
        if not texts:
            return [], [], 0

        valid_texts: List[str] = []
        valid_indices: List[int] = []
        for i, text in enumerate(texts):
            if text is None:
                continue
            cleaned_text = text.strip()
            if not cleaned_text:
                continue
            valid_texts.append(cleaned_text)
            valid_indices.append(i)

        return valid_texts, valid_indices, len(texts)


class EmbeddingService(metaclass=SingletonMeta):
    """Singleton handler for OpenAI embeddings"""

    def __init__(self, default_batch_size: int = APIConstants.DEFAULT_BATCH_SIZE):
        if not hasattr(self, "_initialized"):
            self.client = EmbeddingClient().client
            self._embedding_limiter = None
            self.default_batch_size = default_batch_size
            self._logger = logging.getLogger(LoggerNames.EMBEDDING)
            self._batch_processor = BatchProcessor(self._logger)
            self._text_validator = TextValidator()
            self._initialized = True
            self._logger.debug(
                f"🔧 EmbeddingService initialized with batch_size={default_batch_size}"
            )
        else:
            self._logger.debug(
                f"🔧 EmbeddingService already initialized, keeping existing batch_size={self.default_batch_size}"
            )

    @rate_limiter.limit(
        "embedding", "EMBEDDING_RATE_LIMIT", "EMBEDDING_RATE_LIMIT_TIME_UNIT"
    )
    @api_retry
    async def _create_embeddings_batch(
        self, texts: List[str], model: str = APIConstants.DEFAULT_EMBEDDING_MODEL
    ) -> np.ndarray:
        """Create embeddings for a single batch of texts (internal method)"""
        response = await self.client.embeddings.create(
            model=model, input=texts, encoding_format="float"
        )
        token_usage = response.usage
<<<<<<< HEAD
        if get_env().ENABLE_TOKEN_COUNT:
            get_shared_variables().input_token_count_dict[
                model
            ] += token_usage.prompt_tokens
            get_shared_variables().output_token_count_dict[model] += (
                token_usage.total_tokens - token_usage.prompt_tokens
            )
=======
        if get_envs().ENABLE_TOKEN_COUNT:
            # embedding model only needs to count the prompt tokens
            get_shared_variables().input_token_count_dict[
                "embedding"
            ].value += token_usage.prompt_tokens
>>>>>>> cf5cb82c

        return np.array([dp.embedding for dp in response.data])

    async def create_embeddings(
        self,
        texts: List[str],
        model: str = APIConstants.DEFAULT_EMBEDDING_MODEL,
        batch_size: Optional[int] = None,
    ) -> np.ndarray:
        """
        Create embeddings for the given texts with automatic batching for large inputs.

        Args:
            texts: List of texts to embed
            model: The embedding model to use (ignored for local service)
            batch_size: Maximum number of texts to process in a single API call (uses default if None)

        Returns:
            Numpy array of embeddings
        """
        # Partition texts into valid and empty
        valid_texts, valid_indices, total_count = (
            self._text_validator.validate_and_clean(texts)
        )

        # Use default batch size if not specified
        if batch_size is None:
            batch_size = self.default_batch_size

        # If nothing valid, return an empty (0, dim) array
        if total_count == 0 or len(valid_texts) == 0:
            dim = get_init_config().EMBEDDING_DIMENSION
            return np.zeros((total_count, dim), dtype=np.float32)

        # Embed valid texts (batched if necessary)
        if len(valid_texts) <= batch_size:
            embeddings = await self._create_embeddings_batch(valid_texts, model)
        else:
            embeddings = await self._batch_processor.process_with_adaptive_batching(
                valid_texts, batch_size, self._create_embeddings_batch, model
            )

        # If no empties, return directly
        if len(valid_texts) == total_count:
            self._logger.info(
                f"✅ All {len(valid_texts)} embeddings processed successfully"
            )
            return embeddings

        # Restore original order with zeros for empty inputs
        embedding_dim = (
            embeddings.shape[1]
            if embeddings.size > 0
            else get_init_config().EMBEDDING_DIMENSION
        )
        result = np.zeros(
            (total_count, embedding_dim),
            dtype=embeddings.dtype if embeddings.size > 0 else np.float32,
        )
        result[valid_indices] = embeddings
        self._logger.info(
            f"✅ Processed {len(valid_texts)} non-empty texts; filled {total_count - len(valid_texts)} empty with zeros"
        )
        return result

    async def close(self):
        """Close underlying clients"""
        await self.client.close()


class LocalEmbeddingService:
    """Simplified embedding service for local services with batch support"""

    def __init__(self, default_batch_size: Optional[int] = None):
        """Initialize with direct local client (no singleton)"""
        self.client = LocalEmbeddingClient()
        self._logger = logging.getLogger(LoggerNames.EMBEDDING)

        # Set batch size
        self.default_batch_size = (
            default_batch_size or get_embedding_config().default_batch_size
        )

        # Initialize batch processor and text validator
        self._batch_processor = BatchProcessor(self._logger)
        self._text_validator = TextValidator()

        self._logger.info(
            f"🔧 LocalEmbeddingService initialized with batch_size={self.default_batch_size}"
        )

    @rate_limiter.limit(
        "embedding", "EMBEDDING_RATE_LIMIT", "EMBEDDING_RATE_LIMIT_TIME_UNIT"
    )
    async def _create_embeddings_batch(
        self, texts: List[str], model: str = ""
    ) -> np.ndarray:
        """Create embeddings for a single batch of texts (internal method)"""
        embeddings_list = await self.client.create_embeddings(texts)

<<<<<<< HEAD
=======
        # token counter moves to LocalEmbeddingClient.create_embeddings()
>>>>>>> cf5cb82c
        return np.array(embeddings_list)

    async def create_embeddings(
        self, texts: List[str], batch_size: Optional[int] = None
    ) -> np.ndarray:
        """
        Create embeddings using local service with batch support.

        Args:
            texts: List of texts to embed
            batch_size: Maximum number of texts to process in a single API call (uses default if None)

        Returns:
            Numpy array of embeddings
        """
        # Partition texts into valid and empty
        valid_texts, valid_indices, total_count = (
            self._text_validator.validate_and_clean(texts)
        )

        # Use default batch size if not specified
        effective_batch_size = batch_size or self.default_batch_size

        # If nothing valid, return an empty (0, dim) array
        if total_count == 0 or len(valid_texts) == 0:
            dim = get_init_config().EMBEDDING_DIMENSION
            return np.zeros((total_count, dim), dtype=np.float32)

        self._logger.info(
            f"🔄 Processing {len(valid_texts)} texts with batch_size={effective_batch_size}"
        )

        # Embed valid texts (batched if necessary)
        if len(valid_texts) <= effective_batch_size:
            embeddings = await self._create_embeddings_batch(valid_texts)
        else:
            embeddings = await self._batch_processor.process_with_adaptive_batching(
                valid_texts, effective_batch_size, self._create_embeddings_batch, ""
            )

        # If no empties, return directly
        if len(valid_texts) == total_count:
            self._logger.info(
                f"✅ Completed processing {total_count} texts, result shape: {embeddings.shape}"
            )
            return embeddings

        # Restore original order with zeros for empty inputs
        embedding_dim = (
            embeddings.shape[1]
            if embeddings.size > 0
            else get_init_config().EMBEDDING_DIMENSION
        )
        result = np.zeros(
            (total_count, embedding_dim),
            dtype=embeddings.dtype if embeddings.size > 0 else np.float32,
        )
        result[valid_indices] = embeddings
        self._logger.info(
            f"✅ Processed {len(valid_texts)} non-empty texts; filled {total_count - len(valid_texts)} empty with zeros"
        )
        return result

    async def close(self):
        """Close the underlying client"""
        await self.client.close()


def create_embedding_service(
    default_batch_size: int = APIConstants.DEFAULT_BATCH_SIZE,
) -> Union[EmbeddingService, LocalEmbeddingService]:
    """
    Factory function to create appropriate embedding service.

    For local services, returns LocalEmbeddingService with batch support.
    For OpenAI services, returns the full EmbeddingService.
    """
    # Check service type from environment
    service_type = get_embedding_config().service_type.lower()

    if service_type == "local":
        return LocalEmbeddingService(default_batch_size)
    else:
        return EmbeddingService(default_batch_size)


def create_chat_service() -> Union[ChatCompletion, LocalChatService]:
    """
    Factory function to create appropriate chat service.

    For local services, returns LocalChatService.
    For OpenAI services, returns the singleton ChatCompletion.
    """
    # Check service type from environment
    service_type = get_llm_config().service_type.lower()

    if service_type == "local":
        return LocalChatService()
    else:
        return ChatCompletion()<|MERGE_RESOLUTION|>--- conflicted
+++ resolved
@@ -396,8 +396,18 @@
             )
 
         # Track token usage
-        token_usage = self._token_tracker.track_usage(response.usage, model, prompt)
-<<<<<<< HEAD
+        token_usage = token_usage = self._token_tracker.track_usage(response.usage, model, prompt)
+        if get_envs().ENABLE_TOKEN_COUNT:
+            get_shared_variables().input_token_count_dict["llm"].value += (
+                token_usage.prompt_tokens
+                if token_usage.prompt_tokens is not None
+                else 0
+            )
+            get_shared_variables().output_token_count_dict["llm"].value += (
+                token_usage.completion_tokens
+                if token_usage.completion_tokens is not None
+                else 0
+            )
         if get_env().ENABLE_TOKEN_COUNT:
             get_shared_variables().input_token_count_dict[
                 model
@@ -405,19 +415,6 @@
             get_shared_variables().output_token_count_dict[
                 model
             ] += token_usage.completion_tokens
-=======
-        if get_envs().ENABLE_TOKEN_COUNT:
-            get_shared_variables().input_token_count_dict["llm"].value += (
-                token_usage.prompt_tokens
-                if token_usage.prompt_tokens is not None
-                else 0
-            )
-            get_shared_variables().output_token_count_dict["llm"].value += (
-                token_usage.completion_tokens
-                if token_usage.completion_tokens is not None
-                else 0
-            )
->>>>>>> cf5cb82c
 
         if response_format is None:
             return response.choices[0].message.content
@@ -508,28 +505,7 @@
                 self.total_tokens = usage_dict["total_tokens"]
 
         usage_data = UsageData(response["usage"])
-        token_usage = self._token_tracker.track_usage(usage_data, model, prompt)
-<<<<<<< HEAD
-        if get_env().ENABLE_TOKEN_COUNT:
-            get_shared_variables().input_token_count_dict[
-                model
-            ] += token_usage.prompt_tokens
-            get_shared_variables().output_token_count_dict[
-                model
-            ] += token_usage.completion_tokens
-=======
-        if get_envs().ENABLE_TOKEN_COUNT:
-            get_shared_variables().input_token_count_dict["llm"].value += (
-                token_usage.prompt_tokens
-                if token_usage.prompt_tokens is not None
-                else 0
-            )
-            get_shared_variables().output_token_count_dict["llm"].value += (
-                token_usage.completion_tokens
-                if token_usage.completion_tokens is not None
-                else 0
-            )
->>>>>>> cf5cb82c
+        self._token_tracker.track_usage(usage_data, model, prompt)
 
         return response["choices"][0]["message"]["content"]
 
@@ -719,23 +695,6 @@
         response = await self.client.embeddings.create(
             model=model, input=texts, encoding_format="float"
         )
-        token_usage = response.usage
-<<<<<<< HEAD
-        if get_env().ENABLE_TOKEN_COUNT:
-            get_shared_variables().input_token_count_dict[
-                model
-            ] += token_usage.prompt_tokens
-            get_shared_variables().output_token_count_dict[model] += (
-                token_usage.total_tokens - token_usage.prompt_tokens
-            )
-=======
-        if get_envs().ENABLE_TOKEN_COUNT:
-            # embedding model only needs to count the prompt tokens
-            get_shared_variables().input_token_count_dict[
-                "embedding"
-            ].value += token_usage.prompt_tokens
->>>>>>> cf5cb82c
-
         return np.array([dp.embedding for dp in response.data])
 
     async def create_embeddings(
@@ -834,11 +793,6 @@
     ) -> np.ndarray:
         """Create embeddings for a single batch of texts (internal method)"""
         embeddings_list = await self.client.create_embeddings(texts)
-
-<<<<<<< HEAD
-=======
-        # token counter moves to LocalEmbeddingClient.create_embeddings()
->>>>>>> cf5cb82c
         return np.array(embeddings_list)
 
     async def create_embeddings(

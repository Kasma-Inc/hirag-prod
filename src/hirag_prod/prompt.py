"""
Reference:
 - Prompts are from [graphrag](https://github.com/microsoft/graphrag)
"""

GRAPH_FIELD_SEP = "<SEP>"
PROMPTS = {}

PROMPTS[
    "hi_entity_extraction"
] = """
Given a text document that is potentially relevant to a list of entity types, identify all entities of those types.

-Steps-
1. Identify all entities. For each identified entity, extract the following information:
- entity_name: Name of the entity, capitalized
- entity_type: One of the following types: [{entity_types}], normal_entity means that doesn't belong to any other types.
- entity_description: Comprehensive description of the entity's attributes and activities
Format each entity as ("entity"{tuple_delimiter}<entity_name>{tuple_delimiter}<entity_type>{tuple_delimiter}<entity_description>

2. Return output in English as a single list of all the entities identified in step 1. Use **{record_delimiter}** as the list delimiter.

3. When finished, output {completion_delimiter}

######################
-Example-
######################

Entity_types: [person, technology, mission, organization, location]
Text:
while Alex clenched his jaw, the buzz of frustration dull against the backdrop of Taylor's authoritarian certainty. It was this competitive undercurrent that kept him alert, the sense that his and Jordan's shared commitment to discovery was an unspoken rebellion against Cruz's narrowing vision of control and order.

Then Taylor did something unexpected. They paused beside Jordan and, for a moment, observed the device with something akin to reverence. "If this tech can be understood..." Taylor said, their voice quieter, "It could change the game for us. For all of us."

The underlying dismissal earlier seemed to falter, replaced by a glimpse of reluctant respect for the gravity of what lay in their hands. Jordan looked up, and for a fleeting heartbeat, their eyes locked with Taylor's, a wordless clash of wills softening into an uneasy truce.

It was a small transformation, barely perceptible, but one that Alex noted with an inward nod. They had all been brought here by different paths
################
Output:
("entity"{tuple_delimiter}"Alex"{tuple_delimiter}"person"{tuple_delimiter}"Alex is a character who experiences frustration and is observant of the dynamics among other characters."){record_delimiter}
("entity"{tuple_delimiter}"Taylor"{tuple_delimiter}"person"{tuple_delimiter}"Taylor is portrayed with authoritarian certainty and shows a moment of reverence towards a device, indicating a change in perspective."){record_delimiter}
("entity"{tuple_delimiter}"Jordan"{tuple_delimiter}"person"{tuple_delimiter}"Jordan shares a commitment to discovery and has a significant interaction with Taylor regarding a device."){record_delimiter}
("entity"{tuple_delimiter}"Cruz"{tuple_delimiter}"person"{tuple_delimiter}"Cruz is associated with a vision of control and order, influencing the dynamics among other characters."){record_delimiter}
("entity"{tuple_delimiter}"The Device"{tuple_delimiter}"technology"{tuple_delimiter}"The Device is central to the story, with potential game-changing implications, and is revered by Taylor."){record_delimiter}
#############################
-Real Data-
######################
Entity_types: {entity_types}
Text: {input_text}
######################
Output:
"""


PROMPTS[
    "hi_relation_extraction"
] = """
Given a text document that is potentially relevant to a list of entities, identify all relationships among the given identified entities.

-Steps-
1. From the entities given by user, identify all pairs of (source_entity, target_entity) that are *clearly related* to each other.
For each pair of related entities, extract the following information:
- source_entity: name of the source entity, MUST be exactly one of the entity names from the provided entities list
- target_entity: name of the target entity, MUST be exactly one of the entity names from the provided entities list  
- relationship_description: explanation as to why you think the source entity and the target entity are related to each other
- relationship_strength: a numeric score indicating strength of the relationship between the source entity and target entity
 Format each relationship as ("relationship"{tuple_delimiter}<source_entity>{tuple_delimiter}<target_entity>{tuple_delimiter}<relationship_description>{tuple_delimiter}<relationship_strength>)

2. Return output in English as a single list of all the relationships identified in step 1. Use **{record_delimiter}** as the list delimiter.

3. When finished, output {completion_delimiter}

######################
-Example-
######################
Entities: ["Alex", "Taylor", "Jordan", "Cruz", "The Device"]
Text:
while Alex clenched his jaw, the buzz of frustration dull against the backdrop of Taylor's authoritarian certainty. It was this competitive undercurrent that kept him alert, the sense that his and Jordan's shared commitment to discovery was an unspoken rebellion against Cruz's narrowing vision of control and order.

Then Taylor did something unexpected. They paused beside Jordan and, for a moment, observed the device with something akin to reverence. "If this tech can be understood..." Taylor said, their voice quieter, "It could change the game for us. For all of us."

The underlying dismissal earlier seemed to falter, replaced by a glimpse of reluctant respect for the gravity of what lay in their hands. Jordan looked up, and for a fleeting heartbeat, their eyes locked with Taylor's, a wordless clash of wills softening into an uneasy truce.

It was a small transformation, barely perceptible, but one that Alex noted with an inward nod. They had all been brought here by different paths
################
Output:
("relationship"{tuple_delimiter}"Alex"{tuple_delimiter}"Taylor"{tuple_delimiter}"Alex is affected by Taylor's authoritarian certainty and observes changes in Taylor's attitude towards the device."{tuple_delimiter}7){record_delimiter}
("relationship"{tuple_delimiter}"Alex"{tuple_delimiter}"Jordan"{tuple_delimiter}"Alex and Jordan share a commitment to discovery, which contrasts with Cruz's vision."{tuple_delimiter}6){record_delimiter}
("relationship"{tuple_delimiter}"Taylor"{tuple_delimiter}"Jordan"{tuple_delimiter}"Taylor and Jordan interact directly regarding the device, leading to a moment of mutual respect and an uneasy truce."{tuple_delimiter}8){record_delimiter}
("relationship"{tuple_delimiter}"Jordan"{tuple_delimiter}"Cruz"{tuple_delimiter}"Jordan's commitment to discovery is in rebellion against Cruz's vision of control and order."{tuple_delimiter}5){record_delimiter}
("relationship"{tuple_delimiter}"Taylor"{tuple_delimiter}"The Device"{tuple_delimiter}"Taylor shows reverence towards the device, indicating its importance and potential impact."{tuple_delimiter}9){completion_delimiter}
#############################
-Real Data-
######################
Entities: {entities}
Text: {input_text}
######################
**Important Constraints**
- ONLY use entity names that appear EXACTLY in the provided entities list
- DO NOT create new entity names or modify existing ones
- DO NOT extract relationships involving entities not in the provided list
- Entity names are case-sensitive and must match exactly
- If no valid relationships exist between the provided entities, return an empty list
######################
Output:
"""


PROMPTS[
    "summarize_entity_descriptions"
] = """You are a helpful assistant responsible for generating a comprehensive summary of the data provided below.
Given one or two entities, and a list of descriptions, all related to the same entity or group of entities.
Please concatenate all of these into a single, comprehensive description. Make sure to include information collected from all the descriptions.
If the provided descriptions are contradictory, please resolve the contradictions and provide a single, coherent summary.
Make sure it is written in third person, and include the entity names so we the have full context.

#######
-Data-
Entities: {entity_name}
Description List: {description_list}
#######
Output:
"""


PROMPTS[
    "entity_continue_extraction"
] = """MANY entities were missed in the last extraction.  Add them below using the same format:
"""

PROMPTS[
    "entity_if_loop_extraction"
] = """It appears some entities may have still been missed.  Answer YES | NO if there are still entities that need to be added.
"""

PROMPTS[
    "relation_if_loop_extraction"
] = """It appears some relations may have still been missed.  Answer YES | NO if there are still relations that need to be added.
"""

PROMPTS["DEFAULT_ENTITY_TYPES"] = [
    "organization",
    "person",
    "geo",
    "event",
    "concept",
    "technology",
]

PROMPTS["DEFAULT_TUPLE_DELIMITER"] = "<|>"
PROMPTS["DEFAULT_RECORD_DELIMITER"] = "##"
PROMPTS["DEFAULT_COMPLETION_DELIMITER"] = "<|COMPLETE|>"

<<<<<<< HEAD
PROMPTS["REFERENCE_PLACEHOLDER"] = "[|REFERENCE|]"
PROMPTS["REFERENCE_FORMAT"] = "[Data: {document_key}]"

PROMPTS["summary_all"] = """
=======
PROMPTS[
    "community_report"
] = """
>>>>>>> 3f70b2b9
You are an AI assistant that helps a human analyst to summarize a given stream of data, identifying and assessing relevant information associated with certain entities, relationships within a network.

# Goal
Write a comprehensive summary of the given data, given a list of chunks of raw text, list of entities and a list of their relationships. 
If the provided descriptions are contradictory, please resolve the contradictions and provide a single, coherent summary.
Make sure it is written in third person, and include the entity names so we have the full context.

# Grounding Rules

Points supported by data should indicate that they are supported by the data as follows:

"This is an example sentence supported by data references {reference_placeholder}."

No matter which data source the information comes from or how many sources referred to, it should be referenced in the same way, indicating {reference_placeholder} at the end of the sentence, before the period.

Do not include the key or the id of the data record in the summary.

Do not include information where the supporting evidence for it is not provided.

Never use two references in the same sentence or one directly after another.

Limit the total report length to {max_report_length} words.

# Example Input
-----------
Data:

Chunks
id,chunk
1,The Unity March is a significant event that is taking place at Verdant Oasis Plaza.
2,The Harmony Assembly is organizing the Unity March at Verdant Oasis Plaza.

Entities

id,entity,description
5,VERDANT OASIS PLAZA,Verdant Oasis Plaza is the location of the Unity March
6,HARMONY ASSEMBLY,Harmony Assembly is an organization that is holding a march at Verdant Oasis Plaza

Relationships
id,source,target,description
37,VERDANT OASIS PLAZA,UNITY MARCH,Verdant Oasis Plaza is the location of the Unity March
38,VERDANT OASIS PLAZA,HARMONY ASSEMBLY,Harmony Assembly is holding a march at Verdant Oasis Plaza

# Example Output
The Unity March is a significant event that is taking place at Verdant Oasis Plaza {reference_placeholder}. 
The Harmony Assembly is organizing the Unity March at Verdant Oasis Plaza {reference_placeholder}. 
The relationship between the Harmony Assembly and the Unity March indicates that the Harmony Assembly is responsible for the organization of this event {reference_placeholder}.
The relationship between the Verdant Oasis Plaza and the Unity March indicates that the Unity March is being held at this location {reference_placeholder}.

# Real Data

Use the following data for your answer.

Data:
{data}

# Grounding Rules

Points supported by data should indicate that they are supported by the data as follows:

"This is an example sentence supported by data references {reference_placeholder}."

No matter which data source the information comes from or how many sources referred to, it should be shown in the same way, indicating {reference_placeholder} at the end of the sentence, before the period.

Do not include the key or the id of the data record in the summary.

Do not include information where the supporting evidence for it is not provided.

Never use two references in the same sentence or one directly after another.

Limit the total report length to {max_report_length} words.

Output:
"""

PROMPTS[
    "community_report_original"
] = """
You are an AI assistant that helps a human analyst to perform general information discovery. Information discovery is the process of identifying and assessing relevant information associated with certain entities (e.g., organizations and individuals) within a network.

# Goal
Write a comprehensive report of a community, given a list of entities that belong to the community as well as their relationships and optional associated claims. The report will be used to inform decision-makers about information associated with the community and their potential impact. The content of this report includes an overview of the community's key entities, their legal compliance, technical capabilities, reputation, and noteworthy claims.

# Report Structure

The report should include the following sections:

- TITLE: community's name that represents its key entities - title should be short but specific. When possible, include representative named entities in the title.
- SUMMARY: An executive summary of the community's overall structure, how its entities are related to each other, and significant information associated with its entities.
- IMPACT SEVERITY RATING: a float score between 0-10 that represents the severity of IMPACT posed by entities within the community.  IMPACT is the scored importance of a community.
- RATING EXPLANATION: Give a single sentence explanation of the IMPACT severity rating.
- DETAILED FINDINGS: A list of 5-10 key insights about the community. Each insight should have a short summary followed by multiple paragraphs of explanatory text grounded according to the grounding rules below. Be comprehensive.

Return output as a well-formed JSON-formatted string with the following format:
    {{
        "title": <report_title>,
        "summary": <executive_summary>,
        "rating": <impact_severity_rating>,
        "rating_explanation": <rating_explanation>,
        "findings": [
            {{
                "summary":<insight_1_summary>,
                "explanation": <insight_1_explanation>
            }},
            {{
                "summary":<insight_2_summary>,
                "explanation": <insight_2_explanation>
            }}
        ]
    }}

# Grounding Rules

Points supported by data should list their data references as follows:

"This is an example sentence supported by multiple data references [Data: <dataset name> (record ids); <dataset name> (record ids)]."

Do not list more than 5 record ids in a single reference. Instead, list the top 5 most relevant record ids and add "+more" to indicate that there are more.

For example:
"Person X is the owner of Company Y and subject to many allegations of wrongdoing [Data: Reports (1), Entities (5, 7); Relationships (23); Claims (7, 2, 34, 64, 46, +more)]."

where 1, 5, 7, 23, 2, 34, 46, and 64 represent the id (not the index) of the relevant data record.

Do not include information where the supporting evidence for it is not provided.

Limit the total report length to {max_report_length} words.

# Example Input
-----------
Text:

Entities

id,entity,description
5,VERDANT OASIS PLAZA,Verdant Oasis Plaza is the location of the Unity March
6,HARMONY ASSEMBLY,Harmony Assembly is an organization that is holding a march at Verdant Oasis Plaza

Relationships

id,source,target,description
37,VERDANT OASIS PLAZA,UNITY MARCH,Verdant Oasis Plaza is the location of the Unity March
38,VERDANT OASIS PLAZA,HARMONY ASSEMBLY,Harmony Assembly is holding a march at Verdant Oasis Plaza
39,VERDANT OASIS PLAZA,UNITY MARCH,The Unity March is taking place at Verdant Oasis Plaza
40,VERDANT OASIS PLAZA,TRIBUNE SPOTLIGHT,Tribune Spotlight is reporting on the Unity march taking place at Verdant Oasis Plaza
41,VERDANT OASIS PLAZA,BAILEY ASADI,Bailey Asadi is speaking at Verdant Oasis Plaza about the march
43,HARMONY ASSEMBLY,UNITY MARCH,Harmony Assembly is organizing the Unity March

Output:
{{
    "title": "Verdant Oasis Plaza and Unity March",
    "summary": "The community revolves around the Verdant Oasis Plaza, which is the location of the Unity March. The plaza has relationships with the Harmony Assembly, Unity March, and Tribune Spotlight, all of which are associated with the march event.",
    "rating": 5.0,
    "rating_explanation": "The impact severity rating is moderate due to the potential for unrest or conflict during the Unity March.",
    "findings": [
        {{
            "summary": "Verdant Oasis Plaza as the central location",
            "explanation": "Verdant Oasis Plaza is the central entity in this community, serving as the location for the Unity March. This plaza is the common link between all other entities, suggesting its significance in the community. The plaza's association with the march could potentially lead to issues such as public disorder or conflict, depending on the nature of the march and the reactions it provokes. [Data: Entities (5), Relationships (37, 38, 39, 40, 41,+more)]"
        }},
        {{
            "summary": "Harmony Assembly's role in the community",
            "explanation": "Harmony Assembly is another key entity in this community, being the organizer of the march at Verdant Oasis Plaza. The nature of Harmony Assembly and its march could be a potential source of threat, depending on their objectives and the reactions they provoke. The relationship between Harmony Assembly and the plaza is crucial in understanding the dynamics of this community. [Data: Entities(6), Relationships (38, 43)]"
        }},
        {{
            "summary": "Unity March as a significant event",
            "explanation": "The Unity March is a significant event taking place at Verdant Oasis Plaza. This event is a key factor in the community's dynamics and could be a potential source of threat, depending on the nature of the march and the reactions it provokes. The relationship between the march and the plaza is crucial in understanding the dynamics of this community. [Data: Relationships (39)]"
        }},
        {{
            "summary": "Role of Tribune Spotlight",
            "explanation": "Tribune Spotlight is reporting on the Unity March taking place in Verdant Oasis Plaza. This suggests that the event has attracted media attention, which could amplify its impact on the community. The role of Tribune Spotlight could be significant in shaping public perception of the event and the entities involved. [Data: Relationships (40)]"
        }}
    ]
}}


# Real Data

Use the following data for your answer. Do not make anything up in your answer.

Data:
{data}

The report should include the following sections:

- TITLE: community's name that represents its key entities - title should be short but specific. When possible, include representative named entities in the title.
- SUMMARY: An executive summary of the community's overall structure, how its entities are related to each other, and significant information associated with its entities.
- IMPACT SEVERITY RATING: a float score between 0-10 that represents the severity of IMPACT posed by entities within the community.  IMPACT is the scored importance of a community.
- RATING EXPLANATION: Give a single sentence explanation of the IMPACT severity rating.
- DETAILED FINDINGS: A list of 5-10 key insights about the community. Each insight should have a short summary followed by multiple paragraphs of explanatory text grounded according to the grounding rules below. Be comprehensive.

Return output as a well-formed JSON-formatted string with the following format:
    {{
        "title": <report_title>,
        "summary": <executive_summary>,
        "rating": <impact_severity_rating>,
        "rating_explanation": <rating_explanation>,
        "findings": [
            {{
                "summary":<insight_1_summary>,
                "explanation": <insight_1_explanation>
            }},
            {{
                "summary":<insight_2_summary>,
                "explanation": <insight_2_explanation>
            }}
        ]
    }}

# Grounding Rules

Points supported by data should list their data references as follows:

"This is an example sentence supported by multiple data references [Data: <dataset name> (record ids); <dataset name> (record ids)]."

Do not list more than 5 record ids in a single reference. Instead, list the top 5 most relevant record ids and add "+more" to indicate that there are more.

For example:
"Person X is the owner of Company Y and subject to many allegations of wrongdoing [Data: Reports (1), Entities (5, 7); Relationships (23); Claims (7, 2, 34, 64, 46, +more)]."

where 1, 5, 7, 23, 2, 34, 46, and 64 represent the id (not the index) of the relevant data record.

Do not include information where the supporting evidence for it is not provided.

Limit the total report length to {max_report_length} words.

Output:
"""<|MERGE_RESOLUTION|>--- conflicted
+++ resolved
@@ -151,16 +151,10 @@
 PROMPTS["DEFAULT_RECORD_DELIMITER"] = "##"
 PROMPTS["DEFAULT_COMPLETION_DELIMITER"] = "<|COMPLETE|>"
 
-<<<<<<< HEAD
 PROMPTS["REFERENCE_PLACEHOLDER"] = "[|REFERENCE|]"
 PROMPTS["REFERENCE_FORMAT"] = "[Data: {document_key}]"
 
 PROMPTS["summary_all"] = """
-=======
-PROMPTS[
-    "community_report"
-] = """
->>>>>>> 3f70b2b9
 You are an AI assistant that helps a human analyst to summarize a given stream of data, identifying and assessing relevant information associated with certain entities, relationships within a network.
 
 # Goal
